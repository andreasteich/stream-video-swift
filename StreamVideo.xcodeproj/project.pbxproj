// !$*UTF8*$!
{
	archiveVersion = 1;
	classes = {
	};
	objectVersion = 55;
	objects = {

/* Begin PBXBuildFile section */
		82392D542993C9E100941435 /* StreamTestCase.swift in Sources */ = {isa = PBXBuildFile; fileRef = 82392D532993C9E100941435 /* StreamTestCase.swift */; };
		82392D5F2993CCB300941435 /* ParticipantRobot.swift in Sources */ = {isa = PBXBuildFile; fileRef = 82392D5E2993CCB300941435 /* ParticipantRobot.swift */; };
		82392D662993CD7B00941435 /* StreamChatTestHelpers in Frameworks */ = {isa = PBXBuildFile; productRef = 82392D652993CD7B00941435 /* StreamChatTestHelpers */; };
		82392D6B2993CDF500941435 /* UserRobot.swift in Sources */ = {isa = PBXBuildFile; fileRef = 82392D6A2993CDF500941435 /* UserRobot.swift */; };
		82392D6D2993CE7200941435 /* StreamVideoUITests.swift in Sources */ = {isa = PBXBuildFile; fileRef = 82392D6C2993CE7200941435 /* StreamVideoUITests.swift */; };
		82392D6F2994027C00941435 /* TerminalRobot.swift in Sources */ = {isa = PBXBuildFile; fileRef = 82392D6E2994027C00941435 /* TerminalRobot.swift */; };
		82392D71299403B200941435 /* VideoTests.swift in Sources */ = {isa = PBXBuildFile; fileRef = 82392D70299403B200941435 /* VideoTests.swift */; };
		82686160290A7556005BFFED /* SystemEnvironment.swift in Sources */ = {isa = PBXBuildFile; fileRef = 8268615F290A7556005BFFED /* SystemEnvironment.swift */; };
		828DE5BD299521EF00F93197 /* UserRobot+Asserts.swift in Sources */ = {isa = PBXBuildFile; fileRef = 828DE5BC299521EF00F93197 /* UserRobot+Asserts.swift */; };
		82A6678029B63F5400B55BFC /* ModifiedContent.swift in Sources */ = {isa = PBXBuildFile; fileRef = 82A6677F29B63F5400B55BFC /* ModifiedContent.swift */; };
		82C837E029A531ED00CB6B0E /* CallPage.swift in Sources */ = {isa = PBXBuildFile; fileRef = 82C837DF29A531ED00CB6B0E /* CallPage.swift */; };
		82C837E229A532C000CB6B0E /* LoginPage.swift in Sources */ = {isa = PBXBuildFile; fileRef = 82C837E129A532C000CB6B0E /* LoginPage.swift */; };
		82C837E429A5333700CB6B0E /* CallDetailsPage.swift in Sources */ = {isa = PBXBuildFile; fileRef = 82C837E329A5333700CB6B0E /* CallDetailsPage.swift */; };
		8403C0AD2897CF4D0092BD43 /* CallKitService.swift in Sources */ = {isa = PBXBuildFile; fileRef = 8403C0AC2897CF4D0092BD43 /* CallKitService.swift */; };
		8403C0AF2897D9940092BD43 /* VoipPushService.swift in Sources */ = {isa = PBXBuildFile; fileRef = 8403C0AE2897D9940092BD43 /* VoipPushService.swift */; };
		840425B628D0A96F0084C637 /* VideoParticipantsView.swift in Sources */ = {isa = PBXBuildFile; fileRef = 840425B528D0A96F0084C637 /* VideoParticipantsView.swift */; };
		84093811288A90390089A35B /* HomeView.swift in Sources */ = {isa = PBXBuildFile; fileRef = 84093810288A90390089A35B /* HomeView.swift */; };
		8409465629AF4EEC007AF5BF /* CallReactionEvent.swift in Sources */ = {isa = PBXBuildFile; fileRef = 8409465029AF4EEB007AF5BF /* CallReactionEvent.swift */; };
		8409465729AF4EEC007AF5BF /* CallRecording.swift in Sources */ = {isa = PBXBuildFile; fileRef = 8409465129AF4EEC007AF5BF /* CallRecording.swift */; };
		8409465829AF4EEC007AF5BF /* SendReactionRequest.swift in Sources */ = {isa = PBXBuildFile; fileRef = 8409465229AF4EEC007AF5BF /* SendReactionRequest.swift */; };
		8409465929AF4EEC007AF5BF /* SendReactionResponse.swift in Sources */ = {isa = PBXBuildFile; fileRef = 8409465329AF4EEC007AF5BF /* SendReactionResponse.swift */; };
		8409465A29AF4EEC007AF5BF /* ReactionResponse.swift in Sources */ = {isa = PBXBuildFile; fileRef = 8409465429AF4EEC007AF5BF /* ReactionResponse.swift */; };
		8409465B29AF4EEC007AF5BF /* ListRecordingsResponse.swift in Sources */ = {isa = PBXBuildFile; fileRef = 8409465529AF4EEC007AF5BF /* ListRecordingsResponse.swift */; };
		840A5A5629054F69006A1E4B /* UserListProvider.swift in Sources */ = {isa = PBXBuildFile; fileRef = 840A5A5529054F69006A1E4B /* UserListProvider.swift */; };
		840A5A5829054F98006A1E4B /* MockUserListProvider.swift in Sources */ = {isa = PBXBuildFile; fileRef = 840A5A5729054F98006A1E4B /* MockUserListProvider.swift */; };
		8411925E28C5E5D00074EF88 /* DefaultRTCConfiguration.swift in Sources */ = {isa = PBXBuildFile; fileRef = 8411925D28C5E5D00074EF88 /* DefaultRTCConfiguration.swift */; };
		8415D3E1290B2AF2006E53CB /* outgoing.m4a in Resources */ = {isa = PBXBuildFile; fileRef = 8415D3E0290B2AF2006E53CB /* outgoing.m4a */; };
		8415D3E3290BC882006E53CB /* Sounds.swift in Sources */ = {isa = PBXBuildFile; fileRef = 8415D3E2290BC882006E53CB /* Sounds.swift */; };
		841947982886D9CD0007B36E /* BundleExtensions.swift in Sources */ = {isa = PBXBuildFile; fileRef = 841947972886D9CD0007B36E /* BundleExtensions.swift */; };
		8419479A2886EBD20007B36E /* UserConnectionProvider.swift in Sources */ = {isa = PBXBuildFile; fileRef = 841947992886EBD20007B36E /* UserConnectionProvider.swift */; };
		841F2C8029429DEC00D8D655 /* StreamVideoSwiftUI.framework in Frameworks */ = {isa = PBXBuildFile; fileRef = 84F73807287C141000A363F4 /* StreamVideoSwiftUI.framework */; };
		84201793288AB699004964B3 /* AddUserView.swift in Sources */ = {isa = PBXBuildFile; fileRef = 84201792288AB699004964B3 /* AddUserView.swift */; };
		84231E4728B2506B007985EF /* VideoRenderer.swift in Sources */ = {isa = PBXBuildFile; fileRef = 84231E4628B2506B007985EF /* VideoRenderer.swift */; };
		8423B7562950BB0B00012F8D /* Sentry in Frameworks */ = {isa = PBXBuildFile; productRef = 8423B7552950BB0B00012F8D /* Sentry */; };
		84274F462884249A00CF8794 /* ConnectionRecoveryHandler.swift in Sources */ = {isa = PBXBuildFile; fileRef = 84274F452884249900CF8794 /* ConnectionRecoveryHandler.swift */; };
		84274F482884251600CF8794 /* InternetConnection.swift in Sources */ = {isa = PBXBuildFile; fileRef = 84274F472884251600CF8794 /* InternetConnection.swift */; };
		842C7EAE28A2773700C2AB7F /* IncomingCallView.swift in Sources */ = {isa = PBXBuildFile; fileRef = 842C7EAD28A2773700C2AB7F /* IncomingCallView.swift */; };
		842C7EB828A2916700C2AB7F /* IncomingCallViewModel.swift in Sources */ = {isa = PBXBuildFile; fileRef = 842C7EB728A2916700C2AB7F /* IncomingCallViewModel.swift */; };
		842C7EBA28A2A85C00C2AB7F /* CallingGroupView.swift in Sources */ = {isa = PBXBuildFile; fileRef = 842C7EB928A2A85C00C2AB7F /* CallingGroupView.swift */; };
		842C7EBC28A2A86700C2AB7F /* CallingParticipantView.swift in Sources */ = {isa = PBXBuildFile; fileRef = 842C7EBB28A2A86700C2AB7F /* CallingParticipantView.swift */; };
		842C7EBE28A2B31400C2AB7F /* Assets.xcassets in Resources */ = {isa = PBXBuildFile; fileRef = 842C7EBD28A2B31400C2AB7F /* Assets.xcassets */; };
		842C7EBF28A2B3FA00C2AB7F /* Assets.xcassets in Resources */ = {isa = PBXBuildFile; fileRef = 842C7EBD28A2B31400C2AB7F /* Assets.xcassets */; };
		842D8BDA2865B37800801910 /* StreamVideoSwiftUIApp.swift in Sources */ = {isa = PBXBuildFile; fileRef = 842D8BD52865B37800801910 /* StreamVideoSwiftUIApp.swift */; };
		842D8BDB2865B37800801910 /* Assets.xcassets in Resources */ = {isa = PBXBuildFile; fileRef = 842D8BD62865B37800801910 /* Assets.xcassets */; };
		842D8BDC2865B37800801910 /* Preview Assets.xcassets in Resources */ = {isa = PBXBuildFile; fileRef = 842D8BD82865B37800801910 /* Preview Assets.xcassets */; };
		8434C5222899572F0001490A /* CallService.swift in Sources */ = {isa = PBXBuildFile; fileRef = 8434C5212899572F0001490A /* CallService.swift */; };
		8434C525289AA2E20001490A /* Fonts.swift in Sources */ = {isa = PBXBuildFile; fileRef = 8434C524289AA2E20001490A /* Fonts.swift */; };
		8434C527289AA2F00001490A /* Images.swift in Sources */ = {isa = PBXBuildFile; fileRef = 8434C526289AA2F00001490A /* Images.swift */; };
		8434C529289AA2FA0001490A /* Colors.swift in Sources */ = {isa = PBXBuildFile; fileRef = 8434C528289AA2FA0001490A /* Colors.swift */; };
		8434C52B289AA3150001490A /* Appearance.swift in Sources */ = {isa = PBXBuildFile; fileRef = 8434C52A289AA3150001490A /* Appearance.swift */; };
		8434C52D289AA41D0001490A /* ImageExtensions.swift in Sources */ = {isa = PBXBuildFile; fileRef = 8434C52C289AA41D0001490A /* ImageExtensions.swift */; };
		8434C52F289AA77B0001490A /* BundleExtensions.swift in Sources */ = {isa = PBXBuildFile; fileRef = 8434C52E289AA77B0001490A /* BundleExtensions.swift */; };
		8434C531289AA8770001490A /* StreamVideoUI.swift in Sources */ = {isa = PBXBuildFile; fileRef = 8434C530289AA8770001490A /* StreamVideoUI.swift */; };
		8434C539289BBBBA0001490A /* L10n_template.stencil in Resources */ = {isa = PBXBuildFile; fileRef = 8434C538289BBBBA0001490A /* L10n_template.stencil */; };
		8434C53B289BBF020001490A /* Localizable.strings in Resources */ = {isa = PBXBuildFile; fileRef = 8434C53D289BBF020001490A /* Localizable.strings */; };
		8434C53E289BBF120001490A /* Localizable.stringsdict in Resources */ = {isa = PBXBuildFile; fileRef = 8434C540289BBF120001490A /* Localizable.stringsdict */; };
		8434C542289BC0B00001490A /* L10n.swift in Sources */ = {isa = PBXBuildFile; fileRef = 8434C541289BC0B00001490A /* L10n.swift */; };
		843697CD28C647B600839D99 /* VideoCapturer.swift in Sources */ = {isa = PBXBuildFile; fileRef = 843697CC28C647B600839D99 /* VideoCapturer.swift */; };
		843697CF28C7898A00839D99 /* VideoOptions.swift in Sources */ = {isa = PBXBuildFile; fileRef = 843697CE28C7898A00839D99 /* VideoOptions.swift */; };
		843697D228C7A25F00839D99 /* ParticipantsGridView.swift in Sources */ = {isa = PBXBuildFile; fileRef = 843697D028C7A23300839D99 /* ParticipantsGridView.swift */; };
		8440861E2901A1700027849C /* SfuMiddleware.swift in Sources */ = {isa = PBXBuildFile; fileRef = 8440861D2901A16F0027849C /* SfuMiddleware.swift */; };
		84429933293FA48B0037232A /* ScreenSharingView.swift in Sources */ = {isa = PBXBuildFile; fileRef = 84429931293FA4850037232A /* ScreenSharingView.swift */; };
		844299362940A17F0037232A /* ZoomableScrollView.swift in Sources */ = {isa = PBXBuildFile; fileRef = 844299342940A16F0037232A /* ZoomableScrollView.swift */; };
		8442993A29422BEA0037232A /* BackportStateObject.swift in Sources */ = {isa = PBXBuildFile; fileRef = 8442993929422BEA0037232A /* BackportStateObject.swift */; };
		8442993C294232360037232A /* IncomingCallView_iOS13.swift in Sources */ = {isa = PBXBuildFile; fileRef = 8442993B294232360037232A /* IncomingCallView_iOS13.swift */; };
		844299412942394C0037232A /* VideoView_iOS13.swift in Sources */ = {isa = PBXBuildFile; fileRef = 844299402942394C0037232A /* VideoView_iOS13.swift */; };
		844299432942484A0037232A /* DemoUsers.swift in Sources */ = {isa = PBXBuildFile; fileRef = 844299422942484A0037232A /* DemoUsers.swift */; };
		844299442942484A0037232A /* DemoUsers.swift in Sources */ = {isa = PBXBuildFile; fileRef = 844299422942484A0037232A /* DemoUsers.swift */; };
		8456E6C2287EB405004E180E /* LoginView.swift in Sources */ = {isa = PBXBuildFile; fileRef = 8456E6C1287EB405004E180E /* LoginView.swift */; };
		8456E6C4287EB43A004E180E /* LoginViewModel.swift in Sources */ = {isa = PBXBuildFile; fileRef = 8456E6C3287EB43A004E180E /* LoginViewModel.swift */; };
		8456E6C6287EB55F004E180E /* AppState.swift in Sources */ = {isa = PBXBuildFile; fileRef = 8456E6C5287EB55F004E180E /* AppState.swift */; };
		8456E6D1287EC343004E180E /* Logger.swift in Sources */ = {isa = PBXBuildFile; fileRef = 8456E6C8287EC343004E180E /* Logger.swift */; };
		8456E6D2287EC343004E180E /* ConsoleLogDestination.swift in Sources */ = {isa = PBXBuildFile; fileRef = 8456E6CA287EC343004E180E /* ConsoleLogDestination.swift */; };
		8456E6D3287EC343004E180E /* BaseLogDestination.swift in Sources */ = {isa = PBXBuildFile; fileRef = 8456E6CB287EC343004E180E /* BaseLogDestination.swift */; };
		8456E6D4287EC343004E180E /* LogDestination.swift in Sources */ = {isa = PBXBuildFile; fileRef = 8456E6CC287EC343004E180E /* LogDestination.swift */; };
		8456E6D5287EC343004E180E /* PrefixLogFormatter.swift in Sources */ = {isa = PBXBuildFile; fileRef = 8456E6CE287EC343004E180E /* PrefixLogFormatter.swift */; };
		8456E6D6287EC343004E180E /* LogFormatter.swift in Sources */ = {isa = PBXBuildFile; fileRef = 8456E6CF287EC343004E180E /* LogFormatter.swift */; };
		8456E6DB287EC530004E180E /* StreamRuntimeCheck.swift in Sources */ = {isa = PBXBuildFile; fileRef = 8456E6DA287EC530004E180E /* StreamRuntimeCheck.swift */; };
		8457CF9128BB835F00E8CF50 /* CallView.swift in Sources */ = {isa = PBXBuildFile; fileRef = 8457CF9028BB835F00E8CF50 /* CallView.swift */; };
		8458872328A3A9E2002A81BF /* CallingParticipantsView.swift in Sources */ = {isa = PBXBuildFile; fileRef = 8458872228A3A9E2002A81BF /* CallingParticipantsView.swift */; };
		8458872728A3F34D002A81BF /* HelperViews.swift in Sources */ = {isa = PBXBuildFile; fileRef = 8458872628A3F34D002A81BF /* HelperViews.swift */; };
		8458872A28A3F935002A81BF /* OutgoingCallView.swift in Sources */ = {isa = PBXBuildFile; fileRef = 8458872928A3F935002A81BF /* OutgoingCallView.swift */; };
		8458872E28A4EC1F002A81BF /* CallSettings.swift in Sources */ = {isa = PBXBuildFile; fileRef = 8458872D28A4EC1F002A81BF /* CallSettings.swift */; };
		8458B704290ACF2A00F8E487 /* CallSoundsPlayer.swift in Sources */ = {isa = PBXBuildFile; fileRef = 8458B703290ACF2A00F8E487 /* CallSoundsPlayer.swift */; };
		8458B706290ACFE400F8E487 /* incoming.wav in Resources */ = {isa = PBXBuildFile; fileRef = 8458B705290ACFE400F8E487 /* incoming.wav */; };
		845C573228DDC57B00D38FCC /* DemoAppUtils.swift in Sources */ = {isa = PBXBuildFile; fileRef = 845C573128DDC57A00D38FCC /* DemoAppUtils.swift */; };
		8468821328DFA448003BA9EE /* LocalStorage.swift in Sources */ = {isa = PBXBuildFile; fileRef = 8468821228DFA448003BA9EE /* LocalStorage.swift */; };
		8468822428E1C685003BA9EE /* VoipNotificationsController.swift in Sources */ = {isa = PBXBuildFile; fileRef = 8468822328E1C685003BA9EE /* VoipNotificationsController.swift */; };
		8469593229BB3D7500134EA0 /* SignalServer_Tests.swift in Sources */ = {isa = PBXBuildFile; fileRef = 8469593129BB3D7500134EA0 /* SignalServer_Tests.swift */; };
		8469593429BB5CE200134EA0 /* HTTPConfig.swift in Sources */ = {isa = PBXBuildFile; fileRef = 8469593329BB5CE200134EA0 /* HTTPConfig.swift */; };
		8469593729BB6B4E00134EA0 /* EdgeResponse.swift in Sources */ = {isa = PBXBuildFile; fileRef = 8469593529BB6B4E00134EA0 /* EdgeResponse.swift */; };
		8469593829BB6B4E00134EA0 /* GetEdgesResponse.swift in Sources */ = {isa = PBXBuildFile; fileRef = 8469593629BB6B4E00134EA0 /* GetEdgesResponse.swift */; };
		8469593E29BF214700134EA0 /* ViewExtensions.swift in Sources */ = {isa = PBXBuildFile; fileRef = 8469593D29BF214700134EA0 /* ViewExtensions.swift */; };
		846FBE8628AA696900147F6E /* ColorExtensions.swift in Sources */ = {isa = PBXBuildFile; fileRef = 846FBE8528AA696900147F6E /* ColorExtensions.swift */; };
		846FBE8928AAD83C00147F6E /* InviteParticipantsView.swift in Sources */ = {isa = PBXBuildFile; fileRef = 846FBE8828AAD83C00147F6E /* InviteParticipantsView.swift */; };
		846FBE8B28AAD84A00147F6E /* InviteParticipantsViewModel.swift in Sources */ = {isa = PBXBuildFile; fileRef = 846FBE8A28AAD84A00147F6E /* InviteParticipantsViewModel.swift */; };
		846FBE8D28AAEBBC00147F6E /* SearchBar.swift in Sources */ = {isa = PBXBuildFile; fileRef = 846FBE8C28AAEBBC00147F6E /* SearchBar.swift */; };
		846FBE8F28AAEC5D00147F6E /* KeyboardReadable.swift in Sources */ = {isa = PBXBuildFile; fileRef = 846FBE8E28AAEC5D00147F6E /* KeyboardReadable.swift */; };
		846FBE9128AAF52600147F6E /* SelectedParticipantView.swift in Sources */ = {isa = PBXBuildFile; fileRef = 846FBE9028AAF52600147F6E /* SelectedParticipantView.swift */; };
		84767502290A824B0015DC53 /* WebRTC in Frameworks */ = {isa = PBXBuildFile; productRef = 84767501290A824B0015DC53 /* WebRTC */; };
		8478EB13288A054B00525538 /* VideoConfig.swift in Sources */ = {isa = PBXBuildFile; fileRef = 8478EB12288A054B00525538 /* VideoConfig.swift */; };
		8479F83429C09EF1009ECE37 /* UserAvatar.swift in Sources */ = {isa = PBXBuildFile; fileRef = 8479F83329C09EF1009ECE37 /* UserAvatar.swift */; };
		848A73C02926314F0089AA6E /* MinimizedCallView.swift in Sources */ = {isa = PBXBuildFile; fileRef = 848A73BF2926314F0089AA6E /* MinimizedCallView.swift */; };
		848A73C229269E7D0089AA6E /* CornerDragableView.swift in Sources */ = {isa = PBXBuildFile; fileRef = 848A73C129269E7D0089AA6E /* CornerDragableView.swift */; };
		848A8058290A808A00F3079B /* StreamVideo.framework in Frameworks */ = {isa = PBXBuildFile; fileRef = 84F737ED287C13AC00A363F4 /* StreamVideo.framework */; };
		848A8059290A808A00F3079B /* StreamVideo.framework in Embed Frameworks */ = {isa = PBXBuildFile; fileRef = 84F737ED287C13AC00A363F4 /* StreamVideo.framework */; settings = {ATTRIBUTES = (CodeSignOnCopy, RemoveHeadersOnCopy, ); }; };
		848A805B290A808C00F3079B /* StreamVideoSwiftUI.framework in Frameworks */ = {isa = PBXBuildFile; fileRef = 84F73807287C141000A363F4 /* StreamVideoSwiftUI.framework */; };
		848A805C290A808C00F3079B /* StreamVideoSwiftUI.framework in Embed Frameworks */ = {isa = PBXBuildFile; fileRef = 84F73807287C141000A363F4 /* StreamVideoSwiftUI.framework */; settings = {ATTRIBUTES = (CodeSignOnCopy, RemoveHeadersOnCopy, ); }; };
		848A805D290A808E00F3079B /* StreamVideoUIKit.framework in Frameworks */ = {isa = PBXBuildFile; fileRef = 84F73828287C146D00A363F4 /* StreamVideoUIKit.framework */; };
		848A805E290A808E00F3079B /* StreamVideoUIKit.framework in Embed Frameworks */ = {isa = PBXBuildFile; fileRef = 84F73828287C146D00A363F4 /* StreamVideoUIKit.framework */; settings = {ATTRIBUTES = (CodeSignOnCopy, RemoveHeadersOnCopy, ); }; };
		848EDB8D29940DA8008A65E5 /* CallCapabilities.swift in Sources */ = {isa = PBXBuildFile; fileRef = 848EDB8C29940DA8008A65E5 /* CallCapabilities.swift */; };
		8490DD1F298D39D9007E53D2 /* JsonEventDecoder.swift in Sources */ = {isa = PBXBuildFile; fileRef = 8490DD1E298D39D9007E53D2 /* JsonEventDecoder.swift */; };
		8490DD21298D4ADF007E53D2 /* StreamJsonDecoder.swift in Sources */ = {isa = PBXBuildFile; fileRef = 8490DD20298D4ADF007E53D2 /* StreamJsonDecoder.swift */; };
		8490DD23298D5330007E53D2 /* Data+Gzip.swift in Sources */ = {isa = PBXBuildFile; fileRef = 8490DD22298D5330007E53D2 /* Data+Gzip.swift */; };
		8492B871290801DC00006649 /* CallViewModel_Tests.swift in Sources */ = {isa = PBXBuildFile; fileRef = 8492B870290801DC00006649 /* CallViewModel_Tests.swift */; };
		8492B875290808AE00006649 /* StreamVideoEnvironment.swift in Sources */ = {isa = PBXBuildFile; fileRef = 8492B874290808AE00006649 /* StreamVideoEnvironment.swift */; };
		8492B87829081D1600006649 /* MockHTTPClient.swift in Sources */ = {isa = PBXBuildFile; fileRef = 8492B87729081D1600006649 /* MockHTTPClient.swift */; };
		8492B87A29081E6600006649 /* MockStreamVideo.swift in Sources */ = {isa = PBXBuildFile; fileRef = 8492B87929081E6600006649 /* MockStreamVideo.swift */; };
		8493223729082E620013C029 /* OutgoingCallView_Tests.swift in Sources */ = {isa = PBXBuildFile; fileRef = 8493223629082E620013C029 /* OutgoingCallView_Tests.swift */; };
		8493223B29082EDB0013C029 /* StreamVideoUITestCase.swift in Sources */ = {isa = PBXBuildFile; fileRef = 8493223A29082EDB0013C029 /* StreamVideoUITestCase.swift */; };
		8493223C29082F0F0013C029 /* MockHTTPClient.swift in Sources */ = {isa = PBXBuildFile; fileRef = 8492B87729081D1600006649 /* MockHTTPClient.swift */; };
		8493223D29082F0F0013C029 /* MockStreamVideo.swift in Sources */ = {isa = PBXBuildFile; fileRef = 8492B87929081E6600006649 /* MockStreamVideo.swift */; };
		84932240290830390013C029 /* SnapshotTesting in Frameworks */ = {isa = PBXBuildFile; productRef = 8493223F290830390013C029 /* SnapshotTesting */; };
		84932243290830F80013C029 /* ViewFrameUtils.swift in Sources */ = {isa = PBXBuildFile; fileRef = 84932242290830F80013C029 /* ViewFrameUtils.swift */; };
		8493224F2908378A0013C029 /* AppDelegate.swift in Sources */ = {isa = PBXBuildFile; fileRef = 8493224E2908378A0013C029 /* AppDelegate.swift */; };
		849322512908378A0013C029 /* SceneDelegate.swift in Sources */ = {isa = PBXBuildFile; fileRef = 849322502908378A0013C029 /* SceneDelegate.swift */; };
		849322582908378B0013C029 /* Assets.xcassets in Resources */ = {isa = PBXBuildFile; fileRef = 849322572908378B0013C029 /* Assets.xcassets */; };
		8493225B2908378B0013C029 /* LaunchScreen.storyboard in Resources */ = {isa = PBXBuildFile; fileRef = 849322592908378B0013C029 /* LaunchScreen.storyboard */; };
		849322612908385C0013C029 /* HomeViewController.swift in Sources */ = {isa = PBXBuildFile; fileRef = 849322602908385C0013C029 /* HomeViewController.swift */; };
		8493226A290919F10013C029 /* LoginViewController.swift in Sources */ = {isa = PBXBuildFile; fileRef = 84932269290919F10013C029 /* LoginViewController.swift */; };
		8493226E2909235C0013C029 /* AddUserView.swift in Sources */ = {isa = PBXBuildFile; fileRef = 84201792288AB699004964B3 /* AddUserView.swift */; };
		8493226F2909238F0013C029 /* AppState.swift in Sources */ = {isa = PBXBuildFile; fileRef = 8456E6C5287EB55F004E180E /* AppState.swift */; };
		84932270290923960013C029 /* LocalStorage.swift in Sources */ = {isa = PBXBuildFile; fileRef = 8468821228DFA448003BA9EE /* LocalStorage.swift */; };
		84932274290929290013C029 /* UIView+Extensions.swift in Sources */ = {isa = PBXBuildFile; fileRef = 84932273290929290013C029 /* UIView+Extensions.swift */; };
		84932276290929630013C029 /* Animation.swift in Sources */ = {isa = PBXBuildFile; fileRef = 84932275290929630013C029 /* Animation.swift */; };
		84932278290929EF0013C029 /* NSLayoutConstraint+Extensions.swift in Sources */ = {isa = PBXBuildFile; fileRef = 84932277290929EF0013C029 /* NSLayoutConstraint+Extensions.swift */; };
		8493227A290938440013C029 /* CallViewController_Tests.swift in Sources */ = {isa = PBXBuildFile; fileRef = 84932279290938440013C029 /* CallViewController_Tests.swift */; };
		8493227B290938930013C029 /* StreamVideoUITestCase.swift in Sources */ = {isa = PBXBuildFile; fileRef = 8493223A29082EDB0013C029 /* StreamVideoUITestCase.swift */; };
		8493227C290939590013C029 /* CallViewController.swift in Sources */ = {isa = PBXBuildFile; fileRef = 8493226229083BF20013C029 /* CallViewController.swift */; };
		8493227D29093A1A0013C029 /* MockHTTPClient.swift in Sources */ = {isa = PBXBuildFile; fileRef = 8492B87729081D1600006649 /* MockHTTPClient.swift */; };
		8493227E29093A420013C029 /* MockStreamVideo.swift in Sources */ = {isa = PBXBuildFile; fileRef = 8492B87929081E6600006649 /* MockStreamVideo.swift */; };
		8493228029093A9E0013C029 /* SnapshotTesting in Frameworks */ = {isa = PBXBuildFile; productRef = 8493227F29093A9E0013C029 /* SnapshotTesting */; };
		8498796828A15F0300D06F31 /* ViewFactory.swift in Sources */ = {isa = PBXBuildFile; fileRef = 8498796728A15F0300D06F31 /* ViewFactory.swift */; };
		849EDA8B297AFCC80072A12D /* PreJoiningView.swift in Sources */ = {isa = PBXBuildFile; fileRef = 849EDA8A297AFCC80072A12D /* PreJoiningView.swift */; };
		849EDA8D297AFD840072A12D /* Camera.swift in Sources */ = {isa = PBXBuildFile; fileRef = 849EDA8C297AFD840072A12D /* Camera.swift */; };
		849EDA8F297AFE1C0072A12D /* PreJoiningViewModel.swift in Sources */ = {isa = PBXBuildFile; fileRef = 849EDA8E297AFE1C0072A12D /* PreJoiningViewModel.swift */; };
		84A26C9929435F4100B29E53 /* NukeUI in Frameworks */ = {isa = PBXBuildFile; productRef = 84A26C9829435F4100B29E53 /* NukeUI */; };
		84A6CD6128D49A7700318EC3 /* CallBackgrounds.swift in Sources */ = {isa = PBXBuildFile; fileRef = 84A6CD6028D49A7700318EC3 /* CallBackgrounds.swift */; };
		84A7379C28F0557F001A6769 /* CallEvents.swift in Sources */ = {isa = PBXBuildFile; fileRef = 84A7379B28F0557F001A6769 /* CallEvents.swift */; };
		84A737CE28F4716E001A6769 /* signal.pb.swift in Sources */ = {isa = PBXBuildFile; fileRef = 84A737AE28F4716E001A6769 /* signal.pb.swift */; };
		84A737CF28F4716E001A6769 /* signal.twirp.swift in Sources */ = {isa = PBXBuildFile; fileRef = 84A737AF28F4716E001A6769 /* signal.twirp.swift */; };
		84A737D028F4716E001A6769 /* models.pb.swift in Sources */ = {isa = PBXBuildFile; fileRef = 84A737B128F4716E001A6769 /* models.pb.swift */; };
		84A737D128F4716E001A6769 /* events.pb.swift in Sources */ = {isa = PBXBuildFile; fileRef = 84A737B328F4716E001A6769 /* events.pb.swift */; };
		84A7E17428814D7400526C98 /* LatencyService.swift in Sources */ = {isa = PBXBuildFile; fileRef = 84A7E17328814D7400526C98 /* LatencyService.swift */; };
		84A7E1792881922400526C98 /* HTTPClient.swift in Sources */ = {isa = PBXBuildFile; fileRef = 84A7E1782881922400526C98 /* HTTPClient.swift */; };
		84A7E1802883629700526C98 /* WebSocketClient.swift in Sources */ = {isa = PBXBuildFile; fileRef = 84A7E17C2883629700526C98 /* WebSocketClient.swift */; };
		84A7E1812883629700526C98 /* WebSocketPingController.swift in Sources */ = {isa = PBXBuildFile; fileRef = 84A7E17D2883629700526C98 /* WebSocketPingController.swift */; };
		84A7E1822883629700526C98 /* RetryStrategy.swift in Sources */ = {isa = PBXBuildFile; fileRef = 84A7E17E2883629700526C98 /* RetryStrategy.swift */; };
		84A7E184288362DF00526C98 /* Atomic.swift in Sources */ = {isa = PBXBuildFile; fileRef = 84A7E183288362DF00526C98 /* Atomic.swift */; };
		84A7E1862883632100526C98 /* ConnectionStatus.swift in Sources */ = {isa = PBXBuildFile; fileRef = 84A7E1852883632100526C98 /* ConnectionStatus.swift */; };
		84A7E1892883638200526C98 /* WebSocketEngine.swift in Sources */ = {isa = PBXBuildFile; fileRef = 84A7E1872883638200526C98 /* WebSocketEngine.swift */; };
		84A7E18A2883638200526C98 /* URLSessionWebSocketEngine.swift in Sources */ = {isa = PBXBuildFile; fileRef = 84A7E1882883638200526C98 /* URLSessionWebSocketEngine.swift */; };
		84A7E18C288363AC00526C98 /* EventNotificationCenter.swift in Sources */ = {isa = PBXBuildFile; fileRef = 84A7E18B288363AC00526C98 /* EventNotificationCenter.swift */; };
		84A7E1922883647200526C98 /* Event.swift in Sources */ = {isa = PBXBuildFile; fileRef = 84A7E18F2883647200526C98 /* Event.swift */; };
		84A7E1942883652000526C98 /* EventMiddleware.swift in Sources */ = {isa = PBXBuildFile; fileRef = 84A7E1932883652000526C98 /* EventMiddleware.swift */; };
		84A7E1962883661A00526C98 /* BackgroundTaskScheduler.swift in Sources */ = {isa = PBXBuildFile; fileRef = 84A7E1952883661A00526C98 /* BackgroundTaskScheduler.swift */; };
		84A7E1A82883E46200526C98 /* Timers.swift in Sources */ = {isa = PBXBuildFile; fileRef = 84A7E1A72883E46200526C98 /* Timers.swift */; };
		84A7E1AA2883E4AD00526C98 /* APIKey.swift in Sources */ = {isa = PBXBuildFile; fileRef = 84A7E1A92883E4AD00526C98 /* APIKey.swift */; };
		84A7E1AC2883E51E00526C98 /* HTTPHeader.swift in Sources */ = {isa = PBXBuildFile; fileRef = 84A7E1AB2883E51E00526C98 /* HTTPHeader.swift */; };
		84A7E1AE2883E6B300526C98 /* HTTPUtils.swift in Sources */ = {isa = PBXBuildFile; fileRef = 84A7E1AD2883E6B300526C98 /* HTTPUtils.swift */; };
		84A7E1B02883E73100526C98 /* EventBatcher.swift in Sources */ = {isa = PBXBuildFile; fileRef = 84A7E1AF2883E73100526C98 /* EventBatcher.swift */; };
		84A8416D29A3CD1E009E1261 /* CoordinatorRequests.swift in Sources */ = {isa = PBXBuildFile; fileRef = 849FD33B2982D4870032B914 /* CoordinatorRequests.swift */; };
		84A881FC299E476000EA22ED /* AnyCodable.swift in Sources */ = {isa = PBXBuildFile; fileRef = 84A881FB299E476000EA22ED /* AnyCodable.swift */; };
		84A881FE299E478D00EA22ED /* AnyDecodable.swift in Sources */ = {isa = PBXBuildFile; fileRef = 84A881FD299E478D00EA22ED /* AnyDecodable.swift */; };
		84A88200299E484800EA22ED /* AnyEncodable.swift in Sources */ = {isa = PBXBuildFile; fileRef = 84A881FF299E484800EA22ED /* AnyEncodable.swift */; };
		84A88202299E8C5200EA22ED /* EventsController.swift in Sources */ = {isa = PBXBuildFile; fileRef = 84A88201299E8C5200EA22ED /* EventsController.swift */; };
		84A88204299F83C500EA22ED /* CustomEventsMiddleware.swift in Sources */ = {isa = PBXBuildFile; fileRef = 84A88203299F83C500EA22ED /* CustomEventsMiddleware.swift */; };
		84A8B88F2993CAFD003AA570 /* PermissionsController.swift in Sources */ = {isa = PBXBuildFile; fileRef = 84A8B88E2993CAFD003AA570 /* PermissionsController.swift */; };
		84A8B8912993D3AB003AA570 /* PermissionsMiddleware.swift in Sources */ = {isa = PBXBuildFile; fileRef = 84A8B8902993D3AB003AA570 /* PermissionsMiddleware.swift */; };
		84AF64BC287C34320012A503 /* WebRTC in Frameworks */ = {isa = PBXBuildFile; productRef = 84AF64BB287C34320012A503 /* WebRTC */; };
		84AF64BE287C34450012A503 /* WebRTC in Frameworks */ = {isa = PBXBuildFile; productRef = 84AF64BD287C34450012A503 /* WebRTC */; };
		84AF64D2287C78E70012A503 /* User.swift in Sources */ = {isa = PBXBuildFile; fileRef = 84AF64D1287C78E70012A503 /* User.swift */; };
		84AF64D5287C79320012A503 /* RawJSON.swift in Sources */ = {isa = PBXBuildFile; fileRef = 84AF64D4287C79320012A503 /* RawJSON.swift */; };
		84AF64D7287C79610012A503 /* Token.swift in Sources */ = {isa = PBXBuildFile; fileRef = 84AF64D6287C79610012A503 /* Token.swift */; };
		84AF64D9287C79F60012A503 /* Errors.swift in Sources */ = {isa = PBXBuildFile; fileRef = 84AF64D8287C79F60012A503 /* Errors.swift */; };
		84AF64DB287C7A2C0012A503 /* ErrorPayload.swift in Sources */ = {isa = PBXBuildFile; fileRef = 84AF64DA287C7A2C0012A503 /* ErrorPayload.swift */; };
		84B04BE728941EA6003A8DCD /* StatsConstants.swift in Sources */ = {isa = PBXBuildFile; fileRef = 84B04BE628941EA6003A8DCD /* StatsConstants.swift */; };
		84B57D33297F278500E4E709 /* MicrophoneChecker.swift in Sources */ = {isa = PBXBuildFile; fileRef = 84B57D32297F278500E4E709 /* MicrophoneChecker.swift */; };
		84B57D37297F406400E4E709 /* MicrophoneCheckView.swift in Sources */ = {isa = PBXBuildFile; fileRef = 84B57D36297F406400E4E709 /* MicrophoneCheckView.swift */; };
		84B57D39297FFF8300E4E709 /* PreJoiningView_iOS13.swift in Sources */ = {isa = PBXBuildFile; fileRef = 84B57D38297FFF8300E4E709 /* PreJoiningView_iOS13.swift */; };
		84B57E1729817A5900E4E709 /* CoordinatorClient.swift in Sources */ = {isa = PBXBuildFile; fileRef = 84B57E1629817A5900E4E709 /* CoordinatorClient.swift */; };
		84B9A56D29112F39004DE31A /* EndpointConfig.swift in Sources */ = {isa = PBXBuildFile; fileRef = 84B9A56C29112F39004DE31A /* EndpointConfig.swift */; };
		84B9A58F29140D3D004DE31A /* Nuke in Frameworks */ = {isa = PBXBuildFile; productRef = 84B9A58E29140D3D004DE31A /* Nuke */; };
		84B9A59329140D44004DE31A /* Nuke in Frameworks */ = {isa = PBXBuildFile; productRef = 84B9A59229140D44004DE31A /* Nuke */; };
		84B9A59529140D44004DE31A /* NukeUI in Frameworks */ = {isa = PBXBuildFile; productRef = 84B9A59429140D44004DE31A /* NukeUI */; };
		84BBF62B28AFC24000387A02 /* PeerConnectionFactory.swift in Sources */ = {isa = PBXBuildFile; fileRef = 84BBF62A28AFC24000387A02 /* PeerConnectionFactory.swift */; };
		84BBF62D28AFC72700387A02 /* DefaultRTCMediaConstraints.swift in Sources */ = {isa = PBXBuildFile; fileRef = 84BBF62C28AFC72700387A02 /* DefaultRTCMediaConstraints.swift */; };
		84BD8FF429B0F208002CFBA0 /* HTTPClient.swift in Sources */ = {isa = PBXBuildFile; fileRef = 84BD8FF329B0F208002CFBA0 /* HTTPClient.swift */; };
		84BD8FF629B0F27F002CFBA0 /* TokenService.swift in Sources */ = {isa = PBXBuildFile; fileRef = 84BD8FF529B0F27F002CFBA0 /* TokenService.swift */; };
		84BD8FF729B0F964002CFBA0 /* LoginViewModel.swift in Sources */ = {isa = PBXBuildFile; fileRef = 8456E6C3287EB43A004E180E /* LoginViewModel.swift */; };
		84BD8FF829B0F97B002CFBA0 /* TokenService.swift in Sources */ = {isa = PBXBuildFile; fileRef = 84BD8FF529B0F27F002CFBA0 /* TokenService.swift */; };
		84BD8FF929B0F97E002CFBA0 /* HTTPClient.swift in Sources */ = {isa = PBXBuildFile; fileRef = 84BD8FF329B0F208002CFBA0 /* HTTPClient.swift */; };
		84BD8FFB29B0FA5B002CFBA0 /* LoginView.swift in Sources */ = {isa = PBXBuildFile; fileRef = 84429945294248A20037232A /* LoginView.swift */; };
		84BD8FFD29B1019E002CFBA0 /* RecordingController.swift in Sources */ = {isa = PBXBuildFile; fileRef = 84BD8FFC29B1019E002CFBA0 /* RecordingController.swift */; };
		84BD8FFF29B109B5002CFBA0 /* RecordingEventsMiddleware.swift in Sources */ = {isa = PBXBuildFile; fileRef = 84BD8FFE29B109B5002CFBA0 /* RecordingEventsMiddleware.swift */; };
		84BE8A5628BE314000B34D2F /* SwiftProtobuf in Frameworks */ = {isa = PBXBuildFile; productRef = 84BE8A5528BE314000B34D2F /* SwiftProtobuf */; };
		84C267C928F5980F00F0F673 /* ConnectOptions.swift in Sources */ = {isa = PBXBuildFile; fileRef = 84C267C828F5980F00F0F673 /* ConnectOptions.swift */; };
		84C619C629432E890051C513 /* NukeUI in Frameworks */ = {isa = PBXBuildFile; productRef = 84C619C529432E890051C513 /* NukeUI */; };
		84CBBE0B29228BA900D0DA61 /* StreamVideoTestCase.swift in Sources */ = {isa = PBXBuildFile; fileRef = 8492B8722908024800006649 /* StreamVideoTestCase.swift */; };
		84D419B828E7155100F574F9 /* CallContainer.swift in Sources */ = {isa = PBXBuildFile; fileRef = 84D419B728E7155100F574F9 /* CallContainer.swift */; };
		84DC382D29A8B9EC00946713 /* CallParticipantMenuAction.swift in Sources */ = {isa = PBXBuildFile; fileRef = 84DC382C29A8B9EC00946713 /* CallParticipantMenuAction.swift */; };
		84DC382F29A8BB8D00946713 /* CallParticipantsInfoViewModel.swift in Sources */ = {isa = PBXBuildFile; fileRef = 84DC382E29A8BB8D00946713 /* CallParticipantsInfoViewModel.swift */; };
		84DC388E29ADFCFD00946713 /* JSONEncodingHelper.swift in Sources */ = {isa = PBXBuildFile; fileRef = 84DC383C29ADFCFB00946713 /* JSONEncodingHelper.swift */; };
		84DC388F29ADFCFD00946713 /* CodableHelper.swift in Sources */ = {isa = PBXBuildFile; fileRef = 84DC383D29ADFCFB00946713 /* CodableHelper.swift */; };
		84DC389029ADFCFD00946713 /* SendEventResponse.swift in Sources */ = {isa = PBXBuildFile; fileRef = 84DC383F29ADFCFC00946713 /* SendEventResponse.swift */; };
		84DC389129ADFCFD00946713 /* VideoSettings.swift in Sources */ = {isa = PBXBuildFile; fileRef = 84DC384029ADFCFC00946713 /* VideoSettings.swift */; };
		84DC389229ADFCFD00946713 /* RequestPermissionRequest.swift in Sources */ = {isa = PBXBuildFile; fileRef = 84DC384129ADFCFC00946713 /* RequestPermissionRequest.swift */; };
		84DC389329ADFCFD00946713 /* ScreensharingSettingsRequest.swift in Sources */ = {isa = PBXBuildFile; fileRef = 84DC384229ADFCFC00946713 /* ScreensharingSettingsRequest.swift */; };
		84DC389429ADFCFD00946713 /* UpdateUserPermissionsRequest.swift in Sources */ = {isa = PBXBuildFile; fileRef = 84DC384329ADFCFC00946713 /* UpdateUserPermissionsRequest.swift */; };
		84DC389529ADFCFD00946713 /* QueryMembersRequest.swift in Sources */ = {isa = PBXBuildFile; fileRef = 84DC384429ADFCFC00946713 /* QueryMembersRequest.swift */; };
		84DC389629ADFCFD00946713 /* EndCallResponse.swift in Sources */ = {isa = PBXBuildFile; fileRef = 84DC384529ADFCFC00946713 /* EndCallResponse.swift */; };
		84DC389729ADFCFD00946713 /* StopLiveResponse.swift in Sources */ = {isa = PBXBuildFile; fileRef = 84DC384629ADFCFC00946713 /* StopLiveResponse.swift */; };
		84DC389829ADFCFD00946713 /* VideoSettingsRequest.swift in Sources */ = {isa = PBXBuildFile; fileRef = 84DC384729ADFCFC00946713 /* VideoSettingsRequest.swift */; };
		84DC389929ADFCFD00946713 /* GetCallEdgeServerResponse.swift in Sources */ = {isa = PBXBuildFile; fileRef = 84DC384829ADFCFC00946713 /* GetCallEdgeServerResponse.swift */; };
		84DC389A29ADFCFD00946713 /* APIError.swift in Sources */ = {isa = PBXBuildFile; fileRef = 84DC384929ADFCFC00946713 /* APIError.swift */; };
		84DC389B29ADFCFD00946713 /* PermissionRequestEvent.swift in Sources */ = {isa = PBXBuildFile; fileRef = 84DC384A29ADFCFC00946713 /* PermissionRequestEvent.swift */; };
		84DC389C29ADFCFD00946713 /* GetOrCreateCallResponse.swift in Sources */ = {isa = PBXBuildFile; fileRef = 84DC384B29ADFCFC00946713 /* GetOrCreateCallResponse.swift */; };
		84DC389D29ADFCFD00946713 /* DatacenterResponse.swift in Sources */ = {isa = PBXBuildFile; fileRef = 84DC384C29ADFCFC00946713 /* DatacenterResponse.swift */; };
		84DC389E29ADFCFD00946713 /* CallCreatedEvent.swift in Sources */ = {isa = PBXBuildFile; fileRef = 84DC384D29ADFCFC00946713 /* CallCreatedEvent.swift */; };
		84DC389F29ADFCFD00946713 /* JoinCallResponse.swift in Sources */ = {isa = PBXBuildFile; fileRef = 84DC384E29ADFCFC00946713 /* JoinCallResponse.swift */; };
		84DC38A029ADFCFD00946713 /* CustomVideoEvent.swift in Sources */ = {isa = PBXBuildFile; fileRef = 84DC384F29ADFCFC00946713 /* CustomVideoEvent.swift */; };
		84DC38A129ADFCFD00946713 /* BlockUserResponse.swift in Sources */ = {isa = PBXBuildFile; fileRef = 84DC385029ADFCFC00946713 /* BlockUserResponse.swift */; };
		84DC38A229ADFCFD00946713 /* UnblockedUserEvent.swift in Sources */ = {isa = PBXBuildFile; fileRef = 84DC385129ADFCFC00946713 /* UnblockedUserEvent.swift */; };
		84DC38A329ADFCFD00946713 /* MuteUsersResponse.swift in Sources */ = {isa = PBXBuildFile; fileRef = 84DC385229ADFCFC00946713 /* MuteUsersResponse.swift */; };
		84DC38A429ADFCFD00946713 /* BackstageSettings.swift in Sources */ = {isa = PBXBuildFile; fileRef = 84DC385329ADFCFC00946713 /* BackstageSettings.swift */; };
		84DC38A529ADFCFD00946713 /* SFUResponse.swift in Sources */ = {isa = PBXBuildFile; fileRef = 84DC385429ADFCFC00946713 /* SFUResponse.swift */; };
		84DC38A629ADFCFD00946713 /* CallCancelledEvent.swift in Sources */ = {isa = PBXBuildFile; fileRef = 84DC385529ADFCFC00946713 /* CallCancelledEvent.swift */; };
		84DC38A729ADFCFD00946713 /* GoLiveResponse.swift in Sources */ = {isa = PBXBuildFile; fileRef = 84DC385629ADFCFC00946713 /* GoLiveResponse.swift */; };
		84DC38A829ADFCFD00946713 /* QueryCallsResponse.swift in Sources */ = {isa = PBXBuildFile; fileRef = 84DC385729ADFCFC00946713 /* QueryCallsResponse.swift */; };
		84DC38A929ADFCFD00946713 /* CallUpdatedEvent.swift in Sources */ = {isa = PBXBuildFile; fileRef = 84DC385829ADFCFC00946713 /* CallUpdatedEvent.swift */; };
		84DC38AA29ADFCFD00946713 /* CallRecordingStoppedEvent.swift in Sources */ = {isa = PBXBuildFile; fileRef = 84DC385929ADFCFC00946713 /* CallRecordingStoppedEvent.swift */; };
		84DC38AB29ADFCFD00946713 /* RecordSettingsRequest.swift in Sources */ = {isa = PBXBuildFile; fileRef = 84DC385A29ADFCFC00946713 /* RecordSettingsRequest.swift */; };
		84DC38AC29ADFCFD00946713 /* CallAcceptedEvent.swift in Sources */ = {isa = PBXBuildFile; fileRef = 84DC385B29ADFCFC00946713 /* CallAcceptedEvent.swift */; };
		84DC38AD29ADFCFD00946713 /* HealthCheckEvent.swift in Sources */ = {isa = PBXBuildFile; fileRef = 84DC385C29ADFCFC00946713 /* HealthCheckEvent.swift */; };
		84DC38AE29ADFCFD00946713 /* BlockedUserEvent.swift in Sources */ = {isa = PBXBuildFile; fileRef = 84DC385D29ADFCFC00946713 /* BlockedUserEvent.swift */; };
		84DC38AF29ADFCFD00946713 /* PaginationParamsRequest.swift in Sources */ = {isa = PBXBuildFile; fileRef = 84DC385E29ADFCFC00946713 /* PaginationParamsRequest.swift */; };
		84DC38B029ADFCFD00946713 /* MuteUsersRequest.swift in Sources */ = {isa = PBXBuildFile; fileRef = 84DC385F29ADFCFC00946713 /* MuteUsersRequest.swift */; };
		84DC38B129ADFCFD00946713 /* AudioSettings.swift in Sources */ = {isa = PBXBuildFile; fileRef = 84DC386029ADFCFC00946713 /* AudioSettings.swift */; };
		84DC38B229ADFCFD00946713 /* UnblockUserResponse.swift in Sources */ = {isa = PBXBuildFile; fileRef = 84DC386129ADFCFC00946713 /* UnblockUserResponse.swift */; };
		84DC38B329ADFCFD00946713 /* AnyEvent.swift in Sources */ = {isa = PBXBuildFile; fileRef = 84DC386229ADFCFC00946713 /* AnyEvent.swift */; };
		84DC38B429ADFCFD00946713 /* ICEServer.swift in Sources */ = {isa = PBXBuildFile; fileRef = 84DC386329ADFCFC00946713 /* ICEServer.swift */; };
		84DC38B529ADFCFD00946713 /* CallStateResponseFields.swift in Sources */ = {isa = PBXBuildFile; fileRef = 84DC386429ADFCFC00946713 /* CallStateResponseFields.swift */; };
		84DC38B629ADFCFD00946713 /* QueryMembersResponse.swift in Sources */ = {isa = PBXBuildFile; fileRef = 84DC386529ADFCFC00946713 /* QueryMembersResponse.swift */; };
		84DC38B729ADFCFD00946713 /* CallRecordingStartedEvent.swift in Sources */ = {isa = PBXBuildFile; fileRef = 84DC386629ADFCFC00946713 /* CallRecordingStartedEvent.swift */; };
		84DC38B829ADFCFD00946713 /* UpdateUserPermissionsResponse.swift in Sources */ = {isa = PBXBuildFile; fileRef = 84DC386729ADFCFC00946713 /* UpdateUserPermissionsResponse.swift */; };
		84DC38B929ADFCFD00946713 /* MemberRequest.swift in Sources */ = {isa = PBXBuildFile; fileRef = 84DC386829ADFCFC00946713 /* MemberRequest.swift */; };
		84DC38BA29ADFCFD00946713 /* CallResponse.swift in Sources */ = {isa = PBXBuildFile; fileRef = 84DC386929ADFCFC00946713 /* CallResponse.swift */; };
		84DC38BB29ADFCFD00946713 /* UnblockUserRequest.swift in Sources */ = {isa = PBXBuildFile; fileRef = 84DC386A29ADFCFC00946713 /* UnblockUserRequest.swift */; };
		84DC38BC29ADFCFD00946713 /* BroadcastSettings.swift in Sources */ = {isa = PBXBuildFile; fileRef = 84DC386B29ADFCFC00946713 /* BroadcastSettings.swift */; };
		84DC38BD29ADFCFD00946713 /* UserResponse.swift in Sources */ = {isa = PBXBuildFile; fileRef = 84DC386C29ADFCFC00946713 /* UserResponse.swift */; };
		84DC38BE29ADFCFD00946713 /* CallSettingsRequest.swift in Sources */ = {isa = PBXBuildFile; fileRef = 84DC386D29ADFCFC00946713 /* CallSettingsRequest.swift */; };
		84DC38BF29ADFCFD00946713 /* ScreensharingSettings.swift in Sources */ = {isa = PBXBuildFile; fileRef = 84DC386E29ADFCFC00946713 /* ScreensharingSettings.swift */; };
		84DC38C029ADFCFD00946713 /* UserRequest.swift in Sources */ = {isa = PBXBuildFile; fileRef = 84DC386F29ADFCFC00946713 /* UserRequest.swift */; };
		84DC38C129ADFCFD00946713 /* CallRequest.swift in Sources */ = {isa = PBXBuildFile; fileRef = 84DC387029ADFCFC00946713 /* CallRequest.swift */; };
		84DC38C229ADFCFD00946713 /* HLSSettings.swift in Sources */ = {isa = PBXBuildFile; fileRef = 84DC387129ADFCFC00946713 /* HLSSettings.swift */; };
		84DC38C329ADFCFD00946713 /* GeofenceSettings.swift in Sources */ = {isa = PBXBuildFile; fileRef = 84DC387229ADFCFC00946713 /* GeofenceSettings.swift */; };
		84DC38C429ADFCFD00946713 /* MemberResponse.swift in Sources */ = {isa = PBXBuildFile; fileRef = 84DC387329ADFCFC00946713 /* MemberResponse.swift */; };
		84DC38C529ADFCFD00946713 /* GetOrCreateCallRequest.swift in Sources */ = {isa = PBXBuildFile; fileRef = 84DC387429ADFCFC00946713 /* GetOrCreateCallRequest.swift */; };
		84DC38C629ADFCFD00946713 /* CallRejectedEvent.swift in Sources */ = {isa = PBXBuildFile; fileRef = 84DC387529ADFCFC00946713 /* CallRejectedEvent.swift */; };
		84DC38C729ADFCFD00946713 /* UpdateCallResponse.swift in Sources */ = {isa = PBXBuildFile; fileRef = 84DC387629ADFCFC00946713 /* UpdateCallResponse.swift */; };
		84DC38C829ADFCFD00946713 /* Device.swift in Sources */ = {isa = PBXBuildFile; fileRef = 84DC387729ADFCFC00946713 /* Device.swift */; };
		84DC38C929ADFCFD00946713 /* GetCallEdgeServerRequest.swift in Sources */ = {isa = PBXBuildFile; fileRef = 84DC387829ADFCFC00946713 /* GetCallEdgeServerRequest.swift */; };
		84DC38CA29ADFCFD00946713 /* UpdateCallRequest.swift in Sources */ = {isa = PBXBuildFile; fileRef = 84DC387929ADFCFC00946713 /* UpdateCallRequest.swift */; };
		84DC38CB29ADFCFD00946713 /* SortParamRequest.swift in Sources */ = {isa = PBXBuildFile; fileRef = 84DC387A29ADFCFC00946713 /* SortParamRequest.swift */; };
		84DC38CC29ADFCFD00946713 /* RequestPermissionResponse.swift in Sources */ = {isa = PBXBuildFile; fileRef = 84DC387B29ADFCFC00946713 /* RequestPermissionResponse.swift */; };
		84DC38CD29ADFCFD00946713 /* SendEventRequest.swift in Sources */ = {isa = PBXBuildFile; fileRef = 84DC387C29ADFCFC00946713 /* SendEventRequest.swift */; };
		84DC38CE29ADFCFD00946713 /* BlockUserRequest.swift in Sources */ = {isa = PBXBuildFile; fileRef = 84DC387D29ADFCFC00946713 /* BlockUserRequest.swift */; };
		84DC38CF29ADFCFD00946713 /* QueryCallsRequest.swift in Sources */ = {isa = PBXBuildFile; fileRef = 84DC387E29ADFCFC00946713 /* QueryCallsRequest.swift */; };
		84DC38D029ADFCFD00946713 /* OwnUserResponse.swift in Sources */ = {isa = PBXBuildFile; fileRef = 84DC387F29ADFCFC00946713 /* OwnUserResponse.swift */; };
		84DC38D129ADFCFD00946713 /* Credentials.swift in Sources */ = {isa = PBXBuildFile; fileRef = 84DC388029ADFCFC00946713 /* Credentials.swift */; };
		84DC38D229ADFCFD00946713 /* UpdatedCallPermissionsEvent.swift in Sources */ = {isa = PBXBuildFile; fileRef = 84DC388129ADFCFC00946713 /* UpdatedCallPermissionsEvent.swift */; };
		84DC38D329ADFCFD00946713 /* CallEndedEvent.swift in Sources */ = {isa = PBXBuildFile; fileRef = 84DC388229ADFCFC00946713 /* CallEndedEvent.swift */; };
		84DC38D429ADFCFD00946713 /* CallSettingsResponse.swift in Sources */ = {isa = PBXBuildFile; fileRef = 84DC388329ADFCFC00946713 /* CallSettingsResponse.swift */; };
		84DC38D529ADFCFD00946713 /* Coordinates.swift in Sources */ = {isa = PBXBuildFile; fileRef = 84DC388429ADFCFC00946713 /* Coordinates.swift */; };
		84DC38D629ADFCFD00946713 /* GeofenceSettingsRequest.swift in Sources */ = {isa = PBXBuildFile; fileRef = 84DC388529ADFCFC00946713 /* GeofenceSettingsRequest.swift */; };
		84DC38D729ADFCFD00946713 /* RecordSettings.swift in Sources */ = {isa = PBXBuildFile; fileRef = 84DC388629ADFCFC00946713 /* RecordSettings.swift */; };
		84DC38D829ADFCFD00946713 /* JoinCallRequest.swift in Sources */ = {isa = PBXBuildFile; fileRef = 84DC388729ADFCFC00946713 /* JoinCallRequest.swift */; };
		84DC38D929ADFCFD00946713 /* OpenISO8601DateFormatter.swift in Sources */ = {isa = PBXBuildFile; fileRef = 84DC388829ADFCFC00946713 /* OpenISO8601DateFormatter.swift */; };
		84DC38DA29ADFCFD00946713 /* Extensions.swift in Sources */ = {isa = PBXBuildFile; fileRef = 84DC388929ADFCFC00946713 /* Extensions.swift */; };
		84DC38DB29ADFCFD00946713 /* JSONDataEncoding.swift in Sources */ = {isa = PBXBuildFile; fileRef = 84DC388A29ADFCFC00946713 /* JSONDataEncoding.swift */; };
		84DC38DC29ADFCFD00946713 /* Configuration.swift in Sources */ = {isa = PBXBuildFile; fileRef = 84DC388B29ADFCFC00946713 /* Configuration.swift */; };
		84DC38DD29ADFCFD00946713 /* Models.swift in Sources */ = {isa = PBXBuildFile; fileRef = 84DC388C29ADFCFC00946713 /* Models.swift */; };
		84DC38DE29ADFCFD00946713 /* SynchronizedDictionary.swift in Sources */ = {isa = PBXBuildFile; fileRef = 84DC388D29ADFCFC00946713 /* SynchronizedDictionary.swift */; };
		84E4F7922947476400DD4CE3 /* CallViewHelper.swift in Sources */ = {isa = PBXBuildFile; fileRef = 84E4F7912947476300DD4CE3 /* CallViewHelper.swift */; };
		84E4F7D1294CB5F300DD4CE3 /* ConnectionQuality.swift in Sources */ = {isa = PBXBuildFile; fileRef = 84E4F7D0294CB5F300DD4CE3 /* ConnectionQuality.swift */; };
		84E4F7D3294CCBE700DD4CE3 /* ConnectionQualityIndicator.swift in Sources */ = {isa = PBXBuildFile; fileRef = 84E4F7D2294CCBE700DD4CE3 /* ConnectionQualityIndicator.swift */; };
		84E7CD3728D64609009F3542 /* CallingIndicator.swift in Sources */ = {isa = PBXBuildFile; fileRef = 84E7CD3628D64609009F3542 /* CallingIndicator.swift */; };
		84E86D4F2905E731004BA44C /* Utils.swift in Sources */ = {isa = PBXBuildFile; fileRef = 84E86D4E2905E731004BA44C /* Utils.swift */; };
		84EA5D3C28BFB890004D3531 /* CallParticipantImageView.swift in Sources */ = {isa = PBXBuildFile; fileRef = 84EA5D3B28BFB890004D3531 /* CallParticipantImageView.swift */; };
		84EA5D3F28C09AAC004D3531 /* CallController.swift in Sources */ = {isa = PBXBuildFile; fileRef = 84EA5D3E28C09AAB004D3531 /* CallController.swift */; };
		84EA5D4128C0ABCB004D3531 /* CallCoordinatorController.swift in Sources */ = {isa = PBXBuildFile; fileRef = 84EA5D4028C0ABCB004D3531 /* CallCoordinatorController.swift */; };
		84EA5D4328C1E944004D3531 /* AudioSession.swift in Sources */ = {isa = PBXBuildFile; fileRef = 84EA5D4228C1E944004D3531 /* AudioSession.swift */; };
		84EBAA8E288BCB2700BE3176 /* CallsMiddleware.swift in Sources */ = {isa = PBXBuildFile; fileRef = 84EBAA8D288BCB2700BE3176 /* CallsMiddleware.swift */; };
		84EBAA90288BCEAA00BE3176 /* IncomingCall.swift in Sources */ = {isa = PBXBuildFile; fileRef = 84EBAA8F288BCEAA00BE3176 /* IncomingCall.swift */; };
		84ED240D286C9515002A3186 /* CallView.swift in Sources */ = {isa = PBXBuildFile; fileRef = 84ED240C286C9515002A3186 /* CallView.swift */; };
		84F0867B29632DA40099907A /* VideoFilters.swift in Sources */ = {isa = PBXBuildFile; fileRef = 84F0867A29632DA30099907A /* VideoFilters.swift */; };
		84F3B0DA289083E70088751D /* WebSocketConstants.swift in Sources */ = {isa = PBXBuildFile; fileRef = 84F3B0D9289083E70088751D /* WebSocketConstants.swift */; };
		84F3B0DE28913E0F0088751D /* CallControlsView.swift in Sources */ = {isa = PBXBuildFile; fileRef = 84F3B0DD28913E0E0088751D /* CallControlsView.swift */; };
		84F3B0E0289150B10088751D /* CallParticipant.swift in Sources */ = {isa = PBXBuildFile; fileRef = 84F3B0DF289150B10088751D /* CallParticipant.swift */; };
		84F3B0E228916FF20088751D /* CallParticipantsInfoView.swift in Sources */ = {isa = PBXBuildFile; fileRef = 84F3B0E128916FF20088751D /* CallParticipantsInfoView.swift */; };
		84F3B0E4289174F60088751D /* ContainerHelpers.swift in Sources */ = {isa = PBXBuildFile; fileRef = 84F3B0E3289174F60088751D /* ContainerHelpers.swift */; };
		84F3B0E528917C620088751D /* Modifiers.swift in Sources */ = {isa = PBXBuildFile; fileRef = 84EBAA92288C137E00BE3176 /* Modifiers.swift */; };
		84F737F5287C13AD00A363F4 /* StreamVideo.framework in Frameworks */ = {isa = PBXBuildFile; fileRef = 84F737ED287C13AC00A363F4 /* StreamVideo.framework */; };
		84F737FB287C13AD00A363F4 /* StreamVideo.h in Headers */ = {isa = PBXBuildFile; fileRef = 84F737EF287C13AC00A363F4 /* StreamVideo.h */; settings = {ATTRIBUTES = (Public, ); }; };
		84F7380F287C141000A363F4 /* StreamVideoSwiftUI.framework in Frameworks */ = {isa = PBXBuildFile; fileRef = 84F73807287C141000A363F4 /* StreamVideoSwiftUI.framework */; };
		84F73817287C141000A363F4 /* StreamVideoSwiftUI.h in Headers */ = {isa = PBXBuildFile; fileRef = 84F73809287C141000A363F4 /* StreamVideoSwiftUI.h */; settings = {ATTRIBUTES = (Public, ); }; };
		84F7381A287C141000A363F4 /* StreamVideoSwiftUI.framework in Frameworks */ = {isa = PBXBuildFile; fileRef = 84F73807287C141000A363F4 /* StreamVideoSwiftUI.framework */; };
		84F7381B287C141000A363F4 /* StreamVideoSwiftUI.framework in Embed Frameworks */ = {isa = PBXBuildFile; fileRef = 84F73807287C141000A363F4 /* StreamVideoSwiftUI.framework */; settings = {ATTRIBUTES = (CodeSignOnCopy, RemoveHeadersOnCopy, ); }; };
		84F73830287C146D00A363F4 /* StreamVideoUIKit.framework in Frameworks */ = {isa = PBXBuildFile; fileRef = 84F73828287C146D00A363F4 /* StreamVideoUIKit.framework */; };
		84F73836287C146D00A363F4 /* StreamVideoUIKit.h in Headers */ = {isa = PBXBuildFile; fileRef = 84F7382A287C146D00A363F4 /* StreamVideoUIKit.h */; settings = {ATTRIBUTES = (Public, ); }; };
		84F7383D287C18E500A363F4 /* CallViewModel.swift in Sources */ = {isa = PBXBuildFile; fileRef = 84ED240E286C9530002A3186 /* CallViewModel.swift */; };
		84F73843287C195600A363F4 /* StreamVideo.framework in Frameworks */ = {isa = PBXBuildFile; fileRef = 84F737ED287C13AC00A363F4 /* StreamVideo.framework */; };
		84F73848287C196B00A363F4 /* StreamVideo.framework in Frameworks */ = {isa = PBXBuildFile; fileRef = 84F737ED287C13AC00A363F4 /* StreamVideo.framework */; };
		84F7384D287C198500A363F4 /* StreamVideo.framework in Frameworks */ = {isa = PBXBuildFile; fileRef = 84F737ED287C13AC00A363F4 /* StreamVideo.framework */; };
		84F7384E287C198500A363F4 /* StreamVideo.framework in Embed Frameworks */ = {isa = PBXBuildFile; fileRef = 84F737ED287C13AC00A363F4 /* StreamVideo.framework */; settings = {ATTRIBUTES = (CodeSignOnCopy, RemoveHeadersOnCopy, ); }; };
		84F73853287C1A2900A363F4 /* InjectedValues.swift in Sources */ = {isa = PBXBuildFile; fileRef = 84C299722876E8C90034B735 /* InjectedValues.swift */; };
		84F73854287C1A2D00A363F4 /* InjectedValuesExtensions.swift in Sources */ = {isa = PBXBuildFile; fileRef = 84C299742876E8F80034B735 /* InjectedValuesExtensions.swift */; };
		84F73855287C1A3400A363F4 /* Utils.swift in Sources */ = {isa = PBXBuildFile; fileRef = 84C2997C28784BB30034B735 /* Utils.swift */; };
		84F73856287C1A3400A363F4 /* CallType.swift in Sources */ = {isa = PBXBuildFile; fileRef = 84C2997828784B180034B735 /* CallType.swift */; };
		84F73858287C1A3400A363F4 /* ConnectionState.swift in Sources */ = {isa = PBXBuildFile; fileRef = 84C2997A28784B500034B735 /* ConnectionState.swift */; };
		84F73859287C1A3400A363F4 /* StreamVideo.swift in Sources */ = {isa = PBXBuildFile; fileRef = 84C2996D2876E42D0034B735 /* StreamVideo.swift */; };
		84F7385A287C1A3400A363F4 /* Call.swift in Sources */ = {isa = PBXBuildFile; fileRef = 84C2996B2876D93D0034B735 /* Call.swift */; };
		84FC2C1328ACDF3A00181490 /* ProtoModel.swift in Sources */ = {isa = PBXBuildFile; fileRef = 84FC2C1228ACDF3A00181490 /* ProtoModel.swift */; };
		84FC2C1E28ACF2AE00181490 /* WebRTCClient.swift in Sources */ = {isa = PBXBuildFile; fileRef = 84FC2C1D28ACF2AE00181490 /* WebRTCClient.swift */; };
		84FC2C2228ACF2E000181490 /* PeerConnection.swift in Sources */ = {isa = PBXBuildFile; fileRef = 84FC2C2128ACF2E000181490 /* PeerConnection.swift */; };
		84FC2C2428AD1B5E00181490 /* WebRTCEventDecoder.swift in Sources */ = {isa = PBXBuildFile; fileRef = 84FC2C2328AD1B5E00181490 /* WebRTCEventDecoder.swift */; };
		84FC2C2828AD350100181490 /* WebRTCEvents.swift in Sources */ = {isa = PBXBuildFile; fileRef = 84FC2C2728AD350100181490 /* WebRTCEvents.swift */; };
/* End PBXBuildFile section */

/* Begin PBXContainerItemProxy section */
		82392D572993C9E100941435 /* PBXContainerItemProxy */ = {
			isa = PBXContainerItemProxy;
			containerPortal = 842D8BBB2865B31B00801910 /* Project object */;
			proxyType = 1;
			remoteGlobalIDString = 842D8BC22865B31B00801910;
			remoteInfo = DemoApp;
		};
		84932246290832B90013C029 /* PBXContainerItemProxy */ = {
			isa = PBXContainerItemProxy;
			containerPortal = 842D8BBB2865B31B00801910 /* Project object */;
			proxyType = 1;
			remoteGlobalIDString = 84F737EC287C13AC00A363F4;
			remoteInfo = StreamVideo;
		};
		8493226429083DBD0013C029 /* PBXContainerItemProxy */ = {
			isa = PBXContainerItemProxy;
			containerPortal = 842D8BBB2865B31B00801910 /* Project object */;
			proxyType = 1;
			remoteGlobalIDString = 84F73827287C146D00A363F4;
			remoteInfo = StreamVideoUIKit;
		};
		8493226629083DCB0013C029 /* PBXContainerItemProxy */ = {
			isa = PBXContainerItemProxy;
			containerPortal = 842D8BBB2865B31B00801910 /* Project object */;
			proxyType = 1;
			remoteGlobalIDString = 84F73806287C141000A363F4;
			remoteInfo = StreamVideoSwiftUI;
		};
		84F737F6287C13AD00A363F4 /* PBXContainerItemProxy */ = {
			isa = PBXContainerItemProxy;
			containerPortal = 842D8BBB2865B31B00801910 /* Project object */;
			proxyType = 1;
			remoteGlobalIDString = 84F737EC287C13AC00A363F4;
			remoteInfo = StreamVideo;
		};
		84F73810287C141000A363F4 /* PBXContainerItemProxy */ = {
			isa = PBXContainerItemProxy;
			containerPortal = 842D8BBB2865B31B00801910 /* Project object */;
			proxyType = 1;
			remoteGlobalIDString = 84F73806287C141000A363F4;
			remoteInfo = StreamVideoSwiftUI;
		};
		84F73818287C141000A363F4 /* PBXContainerItemProxy */ = {
			isa = PBXContainerItemProxy;
			containerPortal = 842D8BBB2865B31B00801910 /* Project object */;
			proxyType = 1;
			remoteGlobalIDString = 84F73806287C141000A363F4;
			remoteInfo = StreamVideoSwiftUI;
		};
		84F73831287C146D00A363F4 /* PBXContainerItemProxy */ = {
			isa = PBXContainerItemProxy;
			containerPortal = 842D8BBB2865B31B00801910 /* Project object */;
			proxyType = 1;
			remoteGlobalIDString = 84F73827287C146D00A363F4;
			remoteInfo = StreamVideoUIKit;
		};
		84F7384A287C196B00A363F4 /* PBXContainerItemProxy */ = {
			isa = PBXContainerItemProxy;
			containerPortal = 842D8BBB2865B31B00801910 /* Project object */;
			proxyType = 1;
			remoteGlobalIDString = 84F737EC287C13AC00A363F4;
			remoteInfo = StreamVideo;
		};
		84F7384F287C198500A363F4 /* PBXContainerItemProxy */ = {
			isa = PBXContainerItemProxy;
			containerPortal = 842D8BBB2865B31B00801910 /* Project object */;
			proxyType = 1;
			remoteGlobalIDString = 84F737EC287C13AC00A363F4;
			remoteInfo = StreamVideo;
		};
/* End PBXContainerItemProxy section */

/* Begin PBXCopyFilesBuildPhase section */
		848A805A290A808A00F3079B /* Embed Frameworks */ = {
			isa = PBXCopyFilesBuildPhase;
			buildActionMask = 2147483647;
			dstPath = "";
			dstSubfolderSpec = 10;
			files = (
				848A805C290A808C00F3079B /* StreamVideoSwiftUI.framework in Embed Frameworks */,
				848A8059290A808A00F3079B /* StreamVideo.framework in Embed Frameworks */,
				848A805E290A808E00F3079B /* StreamVideoUIKit.framework in Embed Frameworks */,
			);
			name = "Embed Frameworks";
			runOnlyForDeploymentPostprocessing = 0;
		};
		84F7381F287C141000A363F4 /* Embed Frameworks */ = {
			isa = PBXCopyFilesBuildPhase;
			buildActionMask = 2147483647;
			dstPath = "";
			dstSubfolderSpec = 10;
			files = (
				84F7384E287C198500A363F4 /* StreamVideo.framework in Embed Frameworks */,
				84F7381B287C141000A363F4 /* StreamVideoSwiftUI.framework in Embed Frameworks */,
			);
			name = "Embed Frameworks";
			runOnlyForDeploymentPostprocessing = 0;
		};
/* End PBXCopyFilesBuildPhase section */

/* Begin PBXFileReference section */
		8228CD8B2911BABF00F32136 /* DemoAppUIKit.entitlements */ = {isa = PBXFileReference; lastKnownFileType = text.plist.entitlements; path = DemoAppUIKit.entitlements; sourceTree = "<group>"; };
		8228CD8C29128CA000F32136 /* Info.plist */ = {isa = PBXFileReference; lastKnownFileType = text.plist.xml; path = Info.plist; sourceTree = "<group>"; };
		82392D512993C9E100941435 /* SwiftUIDemoAppUITests.xctest */ = {isa = PBXFileReference; explicitFileType = wrapper.cfbundle; includeInIndex = 0; path = SwiftUIDemoAppUITests.xctest; sourceTree = BUILT_PRODUCTS_DIR; };
		82392D532993C9E100941435 /* StreamTestCase.swift */ = {isa = PBXFileReference; lastKnownFileType = sourcecode.swift; path = StreamTestCase.swift; sourceTree = "<group>"; };
		82392D5E2993CCB300941435 /* ParticipantRobot.swift */ = {isa = PBXFileReference; lastKnownFileType = sourcecode.swift; path = ParticipantRobot.swift; sourceTree = "<group>"; };
		82392D6A2993CDF500941435 /* UserRobot.swift */ = {isa = PBXFileReference; lastKnownFileType = sourcecode.swift; path = UserRobot.swift; sourceTree = "<group>"; };
		82392D6C2993CE7200941435 /* StreamVideoUITests.swift */ = {isa = PBXFileReference; lastKnownFileType = sourcecode.swift; path = StreamVideoUITests.swift; sourceTree = "<group>"; };
		82392D6E2994027C00941435 /* TerminalRobot.swift */ = {isa = PBXFileReference; lastKnownFileType = sourcecode.swift; path = TerminalRobot.swift; sourceTree = "<group>"; };
		82392D70299403B200941435 /* VideoTests.swift */ = {isa = PBXFileReference; lastKnownFileType = sourcecode.swift; path = VideoTests.swift; sourceTree = "<group>"; };
		82392D7429940C4500941435 /* SwiftUIDemoApp.xctestplan */ = {isa = PBXFileReference; lastKnownFileType = text; path = SwiftUIDemoApp.xctestplan; sourceTree = "<group>"; };
		8268615F290A7556005BFFED /* SystemEnvironment.swift */ = {isa = PBXFileReference; lastKnownFileType = sourcecode.swift; path = SystemEnvironment.swift; sourceTree = "<group>"; };
		828DE5BC299521EF00F93197 /* UserRobot+Asserts.swift */ = {isa = PBXFileReference; lastKnownFileType = sourcecode.swift; path = "UserRobot+Asserts.swift"; sourceTree = "<group>"; };
		82A6677F29B63F5400B55BFC /* ModifiedContent.swift */ = {isa = PBXFileReference; lastKnownFileType = sourcecode.swift; path = ModifiedContent.swift; sourceTree = "<group>"; };
		82B82F2229114001001B5FD7 /* Info.plist */ = {isa = PBXFileReference; lastKnownFileType = text.plist.xml; path = Info.plist; sourceTree = "<group>"; };
		82B82F242911414D001B5FD7 /* Info.plist */ = {isa = PBXFileReference; lastKnownFileType = text.plist.xml; path = Info.plist; sourceTree = "<group>"; };
		82B82F2729114176001B5FD7 /* Info.plist */ = {isa = PBXFileReference; lastKnownFileType = text.plist.xml; path = Info.plist; sourceTree = "<group>"; };
		82C837DF29A531ED00CB6B0E /* CallPage.swift */ = {isa = PBXFileReference; lastKnownFileType = sourcecode.swift; path = CallPage.swift; sourceTree = "<group>"; };
		82C837E129A532C000CB6B0E /* LoginPage.swift */ = {isa = PBXFileReference; lastKnownFileType = sourcecode.swift; path = LoginPage.swift; sourceTree = "<group>"; };
		82C837E329A5333700CB6B0E /* CallDetailsPage.swift */ = {isa = PBXFileReference; lastKnownFileType = sourcecode.swift; path = CallDetailsPage.swift; sourceTree = "<group>"; };
		8400B48E29429ADC00663B99 /* libswift_Concurrency.tbd */ = {isa = PBXFileReference; lastKnownFileType = "sourcecode.text-based-dylib-definition"; name = libswift_Concurrency.tbd; path = usr/lib/swift/libswift_Concurrency.tbd; sourceTree = SDKROOT; };
		8403C0AC2897CF4D0092BD43 /* CallKitService.swift */ = {isa = PBXFileReference; lastKnownFileType = sourcecode.swift; path = CallKitService.swift; sourceTree = "<group>"; };
		8403C0AE2897D9940092BD43 /* VoipPushService.swift */ = {isa = PBXFileReference; lastKnownFileType = sourcecode.swift; path = VoipPushService.swift; sourceTree = "<group>"; };
		8403C0B02897E7E70092BD43 /* DemoApp.entitlements */ = {isa = PBXFileReference; lastKnownFileType = text.plist.entitlements; path = DemoApp.entitlements; sourceTree = "<group>"; };
		840425B528D0A96F0084C637 /* VideoParticipantsView.swift */ = {isa = PBXFileReference; lastKnownFileType = sourcecode.swift; path = VideoParticipantsView.swift; sourceTree = "<group>"; };
		84093810288A90390089A35B /* HomeView.swift */ = {isa = PBXFileReference; lastKnownFileType = sourcecode.swift; path = HomeView.swift; sourceTree = "<group>"; };
		8409465029AF4EEB007AF5BF /* CallReactionEvent.swift */ = {isa = PBXFileReference; fileEncoding = 4; lastKnownFileType = sourcecode.swift; path = CallReactionEvent.swift; sourceTree = "<group>"; };
		8409465129AF4EEC007AF5BF /* CallRecording.swift */ = {isa = PBXFileReference; fileEncoding = 4; lastKnownFileType = sourcecode.swift; path = CallRecording.swift; sourceTree = "<group>"; };
		8409465229AF4EEC007AF5BF /* SendReactionRequest.swift */ = {isa = PBXFileReference; fileEncoding = 4; lastKnownFileType = sourcecode.swift; path = SendReactionRequest.swift; sourceTree = "<group>"; };
		8409465329AF4EEC007AF5BF /* SendReactionResponse.swift */ = {isa = PBXFileReference; fileEncoding = 4; lastKnownFileType = sourcecode.swift; path = SendReactionResponse.swift; sourceTree = "<group>"; };
		8409465429AF4EEC007AF5BF /* ReactionResponse.swift */ = {isa = PBXFileReference; fileEncoding = 4; lastKnownFileType = sourcecode.swift; path = ReactionResponse.swift; sourceTree = "<group>"; };
		8409465529AF4EEC007AF5BF /* ListRecordingsResponse.swift */ = {isa = PBXFileReference; fileEncoding = 4; lastKnownFileType = sourcecode.swift; path = ListRecordingsResponse.swift; sourceTree = "<group>"; };
		840A5A5529054F69006A1E4B /* UserListProvider.swift */ = {isa = PBXFileReference; lastKnownFileType = sourcecode.swift; path = UserListProvider.swift; sourceTree = "<group>"; };
		840A5A5729054F98006A1E4B /* MockUserListProvider.swift */ = {isa = PBXFileReference; lastKnownFileType = sourcecode.swift; path = MockUserListProvider.swift; sourceTree = "<group>"; };
		8411925D28C5E5D00074EF88 /* DefaultRTCConfiguration.swift */ = {isa = PBXFileReference; lastKnownFileType = sourcecode.swift; path = DefaultRTCConfiguration.swift; sourceTree = "<group>"; };
		8415D3E0290B2AF2006E53CB /* outgoing.m4a */ = {isa = PBXFileReference; lastKnownFileType = file; path = outgoing.m4a; sourceTree = "<group>"; };
		8415D3E2290BC882006E53CB /* Sounds.swift */ = {isa = PBXFileReference; lastKnownFileType = sourcecode.swift; path = Sounds.swift; sourceTree = "<group>"; };
		841947972886D9CD0007B36E /* BundleExtensions.swift */ = {isa = PBXFileReference; lastKnownFileType = sourcecode.swift; path = BundleExtensions.swift; sourceTree = "<group>"; };
		841947992886EBD20007B36E /* UserConnectionProvider.swift */ = {isa = PBXFileReference; lastKnownFileType = sourcecode.swift; path = UserConnectionProvider.swift; sourceTree = "<group>"; };
		841F2C7D29429DAD00D8D655 /* libswift_Concurrency.tbd */ = {isa = PBXFileReference; lastKnownFileType = "sourcecode.text-based-dylib-definition"; name = libswift_Concurrency.tbd; path = Platforms/MacOSX.platform/Developer/SDKs/MacOSX13.0.sdk/usr/lib/swift/libswift_Concurrency.tbd; sourceTree = DEVELOPER_DIR; };
		84201792288AB699004964B3 /* AddUserView.swift */ = {isa = PBXFileReference; lastKnownFileType = sourcecode.swift; path = AddUserView.swift; sourceTree = "<group>"; };
		84231E4628B2506B007985EF /* VideoRenderer.swift */ = {isa = PBXFileReference; lastKnownFileType = sourcecode.swift; path = VideoRenderer.swift; sourceTree = "<group>"; };
		84274F452884249900CF8794 /* ConnectionRecoveryHandler.swift */ = {isa = PBXFileReference; fileEncoding = 4; lastKnownFileType = sourcecode.swift; path = ConnectionRecoveryHandler.swift; sourceTree = "<group>"; };
		84274F472884251600CF8794 /* InternetConnection.swift */ = {isa = PBXFileReference; fileEncoding = 4; lastKnownFileType = sourcecode.swift; path = InternetConnection.swift; sourceTree = "<group>"; };
		842C7EAD28A2773700C2AB7F /* IncomingCallView.swift */ = {isa = PBXFileReference; lastKnownFileType = sourcecode.swift; path = IncomingCallView.swift; sourceTree = "<group>"; };
		842C7EB728A2916700C2AB7F /* IncomingCallViewModel.swift */ = {isa = PBXFileReference; lastKnownFileType = sourcecode.swift; path = IncomingCallViewModel.swift; sourceTree = "<group>"; };
		842C7EB928A2A85C00C2AB7F /* CallingGroupView.swift */ = {isa = PBXFileReference; lastKnownFileType = sourcecode.swift; path = CallingGroupView.swift; sourceTree = "<group>"; };
		842C7EBB28A2A86700C2AB7F /* CallingParticipantView.swift */ = {isa = PBXFileReference; lastKnownFileType = sourcecode.swift; path = CallingParticipantView.swift; sourceTree = "<group>"; };
		842C7EBD28A2B31400C2AB7F /* Assets.xcassets */ = {isa = PBXFileReference; lastKnownFileType = folder.assetcatalog; path = Assets.xcassets; sourceTree = "<group>"; };
		842D8BC32865B31B00801910 /* DemoApp.app */ = {isa = PBXFileReference; explicitFileType = wrapper.application; includeInIndex = 0; path = DemoApp.app; sourceTree = BUILT_PRODUCTS_DIR; };
		842D8BD52865B37800801910 /* StreamVideoSwiftUIApp.swift */ = {isa = PBXFileReference; fileEncoding = 4; lastKnownFileType = sourcecode.swift; path = StreamVideoSwiftUIApp.swift; sourceTree = "<group>"; };
		842D8BD62865B37800801910 /* Assets.xcassets */ = {isa = PBXFileReference; lastKnownFileType = folder.assetcatalog; path = Assets.xcassets; sourceTree = "<group>"; };
		842D8BD82865B37800801910 /* Preview Assets.xcassets */ = {isa = PBXFileReference; lastKnownFileType = folder.assetcatalog; path = "Preview Assets.xcassets"; sourceTree = "<group>"; };
		8434C5212899572F0001490A /* CallService.swift */ = {isa = PBXFileReference; lastKnownFileType = sourcecode.swift; path = CallService.swift; sourceTree = "<group>"; };
		8434C524289AA2E20001490A /* Fonts.swift */ = {isa = PBXFileReference; lastKnownFileType = sourcecode.swift; path = Fonts.swift; sourceTree = "<group>"; };
		8434C526289AA2F00001490A /* Images.swift */ = {isa = PBXFileReference; lastKnownFileType = sourcecode.swift; path = Images.swift; sourceTree = "<group>"; };
		8434C528289AA2FA0001490A /* Colors.swift */ = {isa = PBXFileReference; lastKnownFileType = sourcecode.swift; path = Colors.swift; sourceTree = "<group>"; };
		8434C52A289AA3150001490A /* Appearance.swift */ = {isa = PBXFileReference; lastKnownFileType = sourcecode.swift; path = Appearance.swift; sourceTree = "<group>"; };
		8434C52C289AA41D0001490A /* ImageExtensions.swift */ = {isa = PBXFileReference; lastKnownFileType = sourcecode.swift; path = ImageExtensions.swift; sourceTree = "<group>"; };
		8434C52E289AA77B0001490A /* BundleExtensions.swift */ = {isa = PBXFileReference; lastKnownFileType = sourcecode.swift; path = BundleExtensions.swift; sourceTree = "<group>"; };
		8434C530289AA8770001490A /* StreamVideoUI.swift */ = {isa = PBXFileReference; lastKnownFileType = sourcecode.swift; path = StreamVideoUI.swift; sourceTree = "<group>"; };
		8434C538289BBBBA0001490A /* L10n_template.stencil */ = {isa = PBXFileReference; fileEncoding = 4; lastKnownFileType = text; path = L10n_template.stencil; sourceTree = "<group>"; };
		8434C53C289BBF020001490A /* en */ = {isa = PBXFileReference; lastKnownFileType = text.plist.strings; name = en; path = en.lproj/Localizable.strings; sourceTree = "<group>"; };
		8434C53F289BBF120001490A /* en */ = {isa = PBXFileReference; lastKnownFileType = text.plist.stringsdict; name = en; path = en.lproj/Localizable.stringsdict; sourceTree = "<group>"; };
		8434C541289BC0B00001490A /* L10n.swift */ = {isa = PBXFileReference; fileEncoding = 4; lastKnownFileType = sourcecode.swift; path = L10n.swift; sourceTree = "<group>"; };
		843697CC28C647B600839D99 /* VideoCapturer.swift */ = {isa = PBXFileReference; lastKnownFileType = sourcecode.swift; path = VideoCapturer.swift; sourceTree = "<group>"; };
		843697CE28C7898A00839D99 /* VideoOptions.swift */ = {isa = PBXFileReference; lastKnownFileType = sourcecode.swift; path = VideoOptions.swift; sourceTree = "<group>"; };
		843697D028C7A23300839D99 /* ParticipantsGridView.swift */ = {isa = PBXFileReference; lastKnownFileType = sourcecode.swift; path = ParticipantsGridView.swift; sourceTree = "<group>"; };
		8440861D2901A16F0027849C /* SfuMiddleware.swift */ = {isa = PBXFileReference; lastKnownFileType = sourcecode.swift; path = SfuMiddleware.swift; sourceTree = "<group>"; };
		84429931293FA4850037232A /* ScreenSharingView.swift */ = {isa = PBXFileReference; lastKnownFileType = sourcecode.swift; path = ScreenSharingView.swift; sourceTree = "<group>"; };
		844299342940A16F0037232A /* ZoomableScrollView.swift */ = {isa = PBXFileReference; lastKnownFileType = sourcecode.swift; path = ZoomableScrollView.swift; sourceTree = "<group>"; };
		8442993929422BEA0037232A /* BackportStateObject.swift */ = {isa = PBXFileReference; lastKnownFileType = sourcecode.swift; path = BackportStateObject.swift; sourceTree = "<group>"; };
		8442993B294232360037232A /* IncomingCallView_iOS13.swift */ = {isa = PBXFileReference; lastKnownFileType = sourcecode.swift; path = IncomingCallView_iOS13.swift; sourceTree = "<group>"; };
		844299402942394C0037232A /* VideoView_iOS13.swift */ = {isa = PBXFileReference; lastKnownFileType = sourcecode.swift; path = VideoView_iOS13.swift; sourceTree = "<group>"; };
		844299422942484A0037232A /* DemoUsers.swift */ = {isa = PBXFileReference; lastKnownFileType = sourcecode.swift; path = DemoUsers.swift; sourceTree = "<group>"; };
		84429945294248A20037232A /* LoginView.swift */ = {isa = PBXFileReference; lastKnownFileType = sourcecode.swift; path = LoginView.swift; sourceTree = "<group>"; };
		8456E6C1287EB405004E180E /* LoginView.swift */ = {isa = PBXFileReference; lastKnownFileType = sourcecode.swift; path = LoginView.swift; sourceTree = "<group>"; };
		8456E6C3287EB43A004E180E /* LoginViewModel.swift */ = {isa = PBXFileReference; lastKnownFileType = sourcecode.swift; path = LoginViewModel.swift; sourceTree = "<group>"; };
		8456E6C5287EB55F004E180E /* AppState.swift */ = {isa = PBXFileReference; lastKnownFileType = sourcecode.swift; path = AppState.swift; sourceTree = "<group>"; };
		8456E6C8287EC343004E180E /* Logger.swift */ = {isa = PBXFileReference; fileEncoding = 4; lastKnownFileType = sourcecode.swift; path = Logger.swift; sourceTree = "<group>"; };
		8456E6CA287EC343004E180E /* ConsoleLogDestination.swift */ = {isa = PBXFileReference; fileEncoding = 4; lastKnownFileType = sourcecode.swift; path = ConsoleLogDestination.swift; sourceTree = "<group>"; };
		8456E6CB287EC343004E180E /* BaseLogDestination.swift */ = {isa = PBXFileReference; fileEncoding = 4; lastKnownFileType = sourcecode.swift; path = BaseLogDestination.swift; sourceTree = "<group>"; };
		8456E6CC287EC343004E180E /* LogDestination.swift */ = {isa = PBXFileReference; fileEncoding = 4; lastKnownFileType = sourcecode.swift; path = LogDestination.swift; sourceTree = "<group>"; };
		8456E6CE287EC343004E180E /* PrefixLogFormatter.swift */ = {isa = PBXFileReference; fileEncoding = 4; lastKnownFileType = sourcecode.swift; path = PrefixLogFormatter.swift; sourceTree = "<group>"; };
		8456E6CF287EC343004E180E /* LogFormatter.swift */ = {isa = PBXFileReference; fileEncoding = 4; lastKnownFileType = sourcecode.swift; path = LogFormatter.swift; sourceTree = "<group>"; };
		8456E6DA287EC530004E180E /* StreamRuntimeCheck.swift */ = {isa = PBXFileReference; lastKnownFileType = sourcecode.swift; path = StreamRuntimeCheck.swift; sourceTree = "<group>"; };
		8457CF9028BB835F00E8CF50 /* CallView.swift */ = {isa = PBXFileReference; lastKnownFileType = sourcecode.swift; path = CallView.swift; sourceTree = "<group>"; };
		8458872228A3A9E2002A81BF /* CallingParticipantsView.swift */ = {isa = PBXFileReference; lastKnownFileType = sourcecode.swift; path = CallingParticipantsView.swift; sourceTree = "<group>"; };
		8458872628A3F34D002A81BF /* HelperViews.swift */ = {isa = PBXFileReference; lastKnownFileType = sourcecode.swift; path = HelperViews.swift; sourceTree = "<group>"; };
		8458872928A3F935002A81BF /* OutgoingCallView.swift */ = {isa = PBXFileReference; lastKnownFileType = sourcecode.swift; path = OutgoingCallView.swift; sourceTree = "<group>"; };
		8458872D28A4EC1F002A81BF /* CallSettings.swift */ = {isa = PBXFileReference; lastKnownFileType = sourcecode.swift; path = CallSettings.swift; sourceTree = "<group>"; };
		8458B703290ACF2A00F8E487 /* CallSoundsPlayer.swift */ = {isa = PBXFileReference; lastKnownFileType = sourcecode.swift; path = CallSoundsPlayer.swift; sourceTree = "<group>"; };
		8458B705290ACFE400F8E487 /* incoming.wav */ = {isa = PBXFileReference; lastKnownFileType = audio.wav; path = incoming.wav; sourceTree = "<group>"; };
		845C573128DDC57A00D38FCC /* DemoAppUtils.swift */ = {isa = PBXFileReference; lastKnownFileType = sourcecode.swift; path = DemoAppUtils.swift; sourceTree = "<group>"; };
		8468821228DFA448003BA9EE /* LocalStorage.swift */ = {isa = PBXFileReference; lastKnownFileType = sourcecode.swift; path = LocalStorage.swift; sourceTree = "<group>"; };
		8468822328E1C685003BA9EE /* VoipNotificationsController.swift */ = {isa = PBXFileReference; lastKnownFileType = sourcecode.swift; path = VoipNotificationsController.swift; sourceTree = "<group>"; };
		8469593129BB3D7500134EA0 /* SignalServer_Tests.swift */ = {isa = PBXFileReference; lastKnownFileType = sourcecode.swift; path = SignalServer_Tests.swift; sourceTree = "<group>"; };
		8469593329BB5CE200134EA0 /* HTTPConfig.swift */ = {isa = PBXFileReference; lastKnownFileType = sourcecode.swift; path = HTTPConfig.swift; sourceTree = "<group>"; };
		8469593529BB6B4E00134EA0 /* EdgeResponse.swift */ = {isa = PBXFileReference; fileEncoding = 4; lastKnownFileType = sourcecode.swift; path = EdgeResponse.swift; sourceTree = "<group>"; };
		8469593629BB6B4E00134EA0 /* GetEdgesResponse.swift */ = {isa = PBXFileReference; fileEncoding = 4; lastKnownFileType = sourcecode.swift; path = GetEdgesResponse.swift; sourceTree = "<group>"; };
		8469593D29BF214700134EA0 /* ViewExtensions.swift */ = {isa = PBXFileReference; lastKnownFileType = sourcecode.swift; path = ViewExtensions.swift; sourceTree = "<group>"; };
		846FBE8528AA696900147F6E /* ColorExtensions.swift */ = {isa = PBXFileReference; lastKnownFileType = sourcecode.swift; path = ColorExtensions.swift; sourceTree = "<group>"; };
		846FBE8828AAD83C00147F6E /* InviteParticipantsView.swift */ = {isa = PBXFileReference; lastKnownFileType = sourcecode.swift; path = InviteParticipantsView.swift; sourceTree = "<group>"; };
		846FBE8A28AAD84A00147F6E /* InviteParticipantsViewModel.swift */ = {isa = PBXFileReference; lastKnownFileType = sourcecode.swift; path = InviteParticipantsViewModel.swift; sourceTree = "<group>"; };
		846FBE8C28AAEBBC00147F6E /* SearchBar.swift */ = {isa = PBXFileReference; lastKnownFileType = sourcecode.swift; path = SearchBar.swift; sourceTree = "<group>"; };
		846FBE8E28AAEC5D00147F6E /* KeyboardReadable.swift */ = {isa = PBXFileReference; lastKnownFileType = sourcecode.swift; path = KeyboardReadable.swift; sourceTree = "<group>"; };
		846FBE9028AAF52600147F6E /* SelectedParticipantView.swift */ = {isa = PBXFileReference; lastKnownFileType = sourcecode.swift; path = SelectedParticipantView.swift; sourceTree = "<group>"; };
		8478EB12288A054B00525538 /* VideoConfig.swift */ = {isa = PBXFileReference; lastKnownFileType = sourcecode.swift; path = VideoConfig.swift; sourceTree = "<group>"; };
		8479F83329C09EF1009ECE37 /* UserAvatar.swift */ = {isa = PBXFileReference; lastKnownFileType = sourcecode.swift; path = UserAvatar.swift; sourceTree = "<group>"; };
		848A73BF2926314F0089AA6E /* MinimizedCallView.swift */ = {isa = PBXFileReference; lastKnownFileType = sourcecode.swift; path = MinimizedCallView.swift; sourceTree = "<group>"; };
		848A73C129269E7D0089AA6E /* CornerDragableView.swift */ = {isa = PBXFileReference; lastKnownFileType = sourcecode.swift; path = CornerDragableView.swift; sourceTree = "<group>"; };
		848EDB8C29940DA8008A65E5 /* CallCapabilities.swift */ = {isa = PBXFileReference; lastKnownFileType = sourcecode.swift; path = CallCapabilities.swift; sourceTree = "<group>"; };
		8490DD1E298D39D9007E53D2 /* JsonEventDecoder.swift */ = {isa = PBXFileReference; lastKnownFileType = sourcecode.swift; path = JsonEventDecoder.swift; sourceTree = "<group>"; };
		8490DD20298D4ADF007E53D2 /* StreamJsonDecoder.swift */ = {isa = PBXFileReference; lastKnownFileType = sourcecode.swift; path = StreamJsonDecoder.swift; sourceTree = "<group>"; };
		8490DD22298D5330007E53D2 /* Data+Gzip.swift */ = {isa = PBXFileReference; lastKnownFileType = sourcecode.swift; path = "Data+Gzip.swift"; sourceTree = "<group>"; };
		8492B870290801DC00006649 /* CallViewModel_Tests.swift */ = {isa = PBXFileReference; lastKnownFileType = sourcecode.swift; path = CallViewModel_Tests.swift; sourceTree = "<group>"; };
		8492B8722908024800006649 /* StreamVideoTestCase.swift */ = {isa = PBXFileReference; lastKnownFileType = sourcecode.swift; path = StreamVideoTestCase.swift; sourceTree = "<group>"; };
		8492B874290808AE00006649 /* StreamVideoEnvironment.swift */ = {isa = PBXFileReference; lastKnownFileType = sourcecode.swift; path = StreamVideoEnvironment.swift; sourceTree = "<group>"; };
		8492B87729081D1600006649 /* MockHTTPClient.swift */ = {isa = PBXFileReference; lastKnownFileType = sourcecode.swift; path = MockHTTPClient.swift; sourceTree = "<group>"; };
		8492B87929081E6600006649 /* MockStreamVideo.swift */ = {isa = PBXFileReference; lastKnownFileType = sourcecode.swift; path = MockStreamVideo.swift; sourceTree = "<group>"; };
		8493223629082E620013C029 /* OutgoingCallView_Tests.swift */ = {isa = PBXFileReference; lastKnownFileType = sourcecode.swift; path = OutgoingCallView_Tests.swift; sourceTree = "<group>"; };
		8493223A29082EDB0013C029 /* StreamVideoUITestCase.swift */ = {isa = PBXFileReference; lastKnownFileType = sourcecode.swift; path = StreamVideoUITestCase.swift; sourceTree = "<group>"; };
		84932242290830F80013C029 /* ViewFrameUtils.swift */ = {isa = PBXFileReference; lastKnownFileType = sourcecode.swift; path = ViewFrameUtils.swift; sourceTree = "<group>"; };
		84932244290831B70013C029 /* StreamVideoSwiftUI.xctestplan */ = {isa = PBXFileReference; lastKnownFileType = text; path = StreamVideoSwiftUI.xctestplan; sourceTree = "<group>"; };
		84932245290831DB0013C029 /* StreamVideo.xctestplan */ = {isa = PBXFileReference; lastKnownFileType = text; path = StreamVideo.xctestplan; sourceTree = "<group>"; };
		8493224C290837890013C029 /* DemoAppUIKit.app */ = {isa = PBXFileReference; explicitFileType = wrapper.application; includeInIndex = 0; path = DemoAppUIKit.app; sourceTree = BUILT_PRODUCTS_DIR; };
		8493224E2908378A0013C029 /* AppDelegate.swift */ = {isa = PBXFileReference; lastKnownFileType = sourcecode.swift; path = AppDelegate.swift; sourceTree = "<group>"; };
		849322502908378A0013C029 /* SceneDelegate.swift */ = {isa = PBXFileReference; lastKnownFileType = sourcecode.swift; path = SceneDelegate.swift; sourceTree = "<group>"; };
		849322572908378B0013C029 /* Assets.xcassets */ = {isa = PBXFileReference; lastKnownFileType = folder.assetcatalog; path = Assets.xcassets; sourceTree = "<group>"; };
		8493225A2908378B0013C029 /* Base */ = {isa = PBXFileReference; lastKnownFileType = file.storyboard; name = Base; path = Base.lproj/LaunchScreen.storyboard; sourceTree = "<group>"; };
		8493225C2908378B0013C029 /* Info.plist */ = {isa = PBXFileReference; lastKnownFileType = text.plist.xml; path = Info.plist; sourceTree = "<group>"; };
		849322602908385C0013C029 /* HomeViewController.swift */ = {isa = PBXFileReference; lastKnownFileType = sourcecode.swift; path = HomeViewController.swift; sourceTree = "<group>"; };
		8493226229083BF20013C029 /* CallViewController.swift */ = {isa = PBXFileReference; lastKnownFileType = sourcecode.swift; path = CallViewController.swift; sourceTree = "<group>"; };
		84932269290919F10013C029 /* LoginViewController.swift */ = {isa = PBXFileReference; lastKnownFileType = sourcecode.swift; path = LoginViewController.swift; sourceTree = "<group>"; };
		84932273290929290013C029 /* UIView+Extensions.swift */ = {isa = PBXFileReference; lastKnownFileType = sourcecode.swift; path = "UIView+Extensions.swift"; sourceTree = "<group>"; };
		84932275290929630013C029 /* Animation.swift */ = {isa = PBXFileReference; lastKnownFileType = sourcecode.swift; path = Animation.swift; sourceTree = "<group>"; };
		84932277290929EF0013C029 /* NSLayoutConstraint+Extensions.swift */ = {isa = PBXFileReference; lastKnownFileType = sourcecode.swift; path = "NSLayoutConstraint+Extensions.swift"; sourceTree = "<group>"; };
		84932279290938440013C029 /* CallViewController_Tests.swift */ = {isa = PBXFileReference; lastKnownFileType = sourcecode.swift; path = CallViewController_Tests.swift; sourceTree = "<group>"; };
		8493228129093B270013C029 /* StreamVideoUIKit.xctestplan */ = {isa = PBXFileReference; lastKnownFileType = text; path = StreamVideoUIKit.xctestplan; sourceTree = "<group>"; };
		8498796728A15F0300D06F31 /* ViewFactory.swift */ = {isa = PBXFileReference; lastKnownFileType = sourcecode.swift; path = ViewFactory.swift; sourceTree = "<group>"; };
		849EDA8A297AFCC80072A12D /* PreJoiningView.swift */ = {isa = PBXFileReference; lastKnownFileType = sourcecode.swift; path = PreJoiningView.swift; sourceTree = "<group>"; };
		849EDA8C297AFD840072A12D /* Camera.swift */ = {isa = PBXFileReference; lastKnownFileType = sourcecode.swift; path = Camera.swift; sourceTree = "<group>"; };
		849EDA8E297AFE1C0072A12D /* PreJoiningViewModel.swift */ = {isa = PBXFileReference; lastKnownFileType = sourcecode.swift; path = PreJoiningViewModel.swift; sourceTree = "<group>"; };
		849FD33B2982D4870032B914 /* CoordinatorRequests.swift */ = {isa = PBXFileReference; lastKnownFileType = sourcecode.swift; path = CoordinatorRequests.swift; sourceTree = "<group>"; };
		84A6CD6028D49A7700318EC3 /* CallBackgrounds.swift */ = {isa = PBXFileReference; lastKnownFileType = sourcecode.swift; path = CallBackgrounds.swift; sourceTree = "<group>"; };
		84A7379B28F0557F001A6769 /* CallEvents.swift */ = {isa = PBXFileReference; lastKnownFileType = sourcecode.swift; path = CallEvents.swift; sourceTree = "<group>"; };
		84A737AE28F4716E001A6769 /* signal.pb.swift */ = {isa = PBXFileReference; fileEncoding = 4; lastKnownFileType = sourcecode.swift; path = signal.pb.swift; sourceTree = "<group>"; };
		84A737AF28F4716E001A6769 /* signal.twirp.swift */ = {isa = PBXFileReference; fileEncoding = 4; lastKnownFileType = sourcecode.swift; path = signal.twirp.swift; sourceTree = "<group>"; };
		84A737B128F4716E001A6769 /* models.pb.swift */ = {isa = PBXFileReference; fileEncoding = 4; lastKnownFileType = sourcecode.swift; path = models.pb.swift; sourceTree = "<group>"; };
		84A737B328F4716E001A6769 /* events.pb.swift */ = {isa = PBXFileReference; fileEncoding = 4; lastKnownFileType = sourcecode.swift; path = events.pb.swift; sourceTree = "<group>"; };
		84A7E17328814D7400526C98 /* LatencyService.swift */ = {isa = PBXFileReference; lastKnownFileType = sourcecode.swift; path = LatencyService.swift; sourceTree = "<group>"; };
		84A7E1782881922400526C98 /* HTTPClient.swift */ = {isa = PBXFileReference; lastKnownFileType = sourcecode.swift; path = HTTPClient.swift; sourceTree = "<group>"; };
		84A7E17C2883629700526C98 /* WebSocketClient.swift */ = {isa = PBXFileReference; fileEncoding = 4; lastKnownFileType = sourcecode.swift; path = WebSocketClient.swift; sourceTree = "<group>"; };
		84A7E17D2883629700526C98 /* WebSocketPingController.swift */ = {isa = PBXFileReference; fileEncoding = 4; lastKnownFileType = sourcecode.swift; path = WebSocketPingController.swift; sourceTree = "<group>"; };
		84A7E17E2883629700526C98 /* RetryStrategy.swift */ = {isa = PBXFileReference; fileEncoding = 4; lastKnownFileType = sourcecode.swift; path = RetryStrategy.swift; sourceTree = "<group>"; };
		84A7E183288362DF00526C98 /* Atomic.swift */ = {isa = PBXFileReference; lastKnownFileType = sourcecode.swift; path = Atomic.swift; sourceTree = "<group>"; };
		84A7E1852883632100526C98 /* ConnectionStatus.swift */ = {isa = PBXFileReference; fileEncoding = 4; lastKnownFileType = sourcecode.swift; path = ConnectionStatus.swift; sourceTree = "<group>"; };
		84A7E1872883638200526C98 /* WebSocketEngine.swift */ = {isa = PBXFileReference; fileEncoding = 4; lastKnownFileType = sourcecode.swift; path = WebSocketEngine.swift; sourceTree = "<group>"; };
		84A7E1882883638200526C98 /* URLSessionWebSocketEngine.swift */ = {isa = PBXFileReference; fileEncoding = 4; lastKnownFileType = sourcecode.swift; path = URLSessionWebSocketEngine.swift; sourceTree = "<group>"; };
		84A7E18B288363AC00526C98 /* EventNotificationCenter.swift */ = {isa = PBXFileReference; fileEncoding = 4; lastKnownFileType = sourcecode.swift; path = EventNotificationCenter.swift; sourceTree = "<group>"; };
		84A7E18F2883647200526C98 /* Event.swift */ = {isa = PBXFileReference; fileEncoding = 4; lastKnownFileType = sourcecode.swift; path = Event.swift; sourceTree = "<group>"; };
		84A7E1932883652000526C98 /* EventMiddleware.swift */ = {isa = PBXFileReference; lastKnownFileType = sourcecode.swift; path = EventMiddleware.swift; sourceTree = "<group>"; };
		84A7E1952883661A00526C98 /* BackgroundTaskScheduler.swift */ = {isa = PBXFileReference; fileEncoding = 4; lastKnownFileType = sourcecode.swift; path = BackgroundTaskScheduler.swift; sourceTree = "<group>"; };
		84A7E1A72883E46200526C98 /* Timers.swift */ = {isa = PBXFileReference; lastKnownFileType = sourcecode.swift; path = Timers.swift; sourceTree = "<group>"; };
		84A7E1A92883E4AD00526C98 /* APIKey.swift */ = {isa = PBXFileReference; lastKnownFileType = sourcecode.swift; path = APIKey.swift; sourceTree = "<group>"; };
		84A7E1AB2883E51E00526C98 /* HTTPHeader.swift */ = {isa = PBXFileReference; lastKnownFileType = sourcecode.swift; path = HTTPHeader.swift; sourceTree = "<group>"; };
		84A7E1AD2883E6B300526C98 /* HTTPUtils.swift */ = {isa = PBXFileReference; lastKnownFileType = sourcecode.swift; path = HTTPUtils.swift; sourceTree = "<group>"; };
		84A7E1AF2883E73100526C98 /* EventBatcher.swift */ = {isa = PBXFileReference; lastKnownFileType = sourcecode.swift; path = EventBatcher.swift; sourceTree = "<group>"; };
		84A881FB299E476000EA22ED /* AnyCodable.swift */ = {isa = PBXFileReference; lastKnownFileType = sourcecode.swift; path = AnyCodable.swift; sourceTree = "<group>"; };
		84A881FD299E478D00EA22ED /* AnyDecodable.swift */ = {isa = PBXFileReference; lastKnownFileType = sourcecode.swift; path = AnyDecodable.swift; sourceTree = "<group>"; };
		84A881FF299E484800EA22ED /* AnyEncodable.swift */ = {isa = PBXFileReference; lastKnownFileType = sourcecode.swift; path = AnyEncodable.swift; sourceTree = "<group>"; };
		84A88201299E8C5200EA22ED /* EventsController.swift */ = {isa = PBXFileReference; lastKnownFileType = sourcecode.swift; path = EventsController.swift; sourceTree = "<group>"; };
		84A88203299F83C500EA22ED /* CustomEventsMiddleware.swift */ = {isa = PBXFileReference; lastKnownFileType = sourcecode.swift; path = CustomEventsMiddleware.swift; sourceTree = "<group>"; };
		84A8B88E2993CAFD003AA570 /* PermissionsController.swift */ = {isa = PBXFileReference; lastKnownFileType = sourcecode.swift; path = PermissionsController.swift; sourceTree = "<group>"; };
		84A8B8902993D3AB003AA570 /* PermissionsMiddleware.swift */ = {isa = PBXFileReference; lastKnownFileType = sourcecode.swift; path = PermissionsMiddleware.swift; sourceTree = "<group>"; };
		84AF64D1287C78E70012A503 /* User.swift */ = {isa = PBXFileReference; lastKnownFileType = sourcecode.swift; path = User.swift; sourceTree = "<group>"; };
		84AF64D4287C79320012A503 /* RawJSON.swift */ = {isa = PBXFileReference; lastKnownFileType = sourcecode.swift; path = RawJSON.swift; sourceTree = "<group>"; };
		84AF64D6287C79610012A503 /* Token.swift */ = {isa = PBXFileReference; lastKnownFileType = sourcecode.swift; path = Token.swift; sourceTree = "<group>"; };
		84AF64D8287C79F60012A503 /* Errors.swift */ = {isa = PBXFileReference; lastKnownFileType = sourcecode.swift; path = Errors.swift; sourceTree = "<group>"; };
		84AF64DA287C7A2C0012A503 /* ErrorPayload.swift */ = {isa = PBXFileReference; lastKnownFileType = sourcecode.swift; path = ErrorPayload.swift; sourceTree = "<group>"; };
		84B04BE628941EA6003A8DCD /* StatsConstants.swift */ = {isa = PBXFileReference; lastKnownFileType = sourcecode.swift; path = StatsConstants.swift; sourceTree = "<group>"; };
		84B57D32297F278500E4E709 /* MicrophoneChecker.swift */ = {isa = PBXFileReference; lastKnownFileType = sourcecode.swift; path = MicrophoneChecker.swift; sourceTree = "<group>"; };
		84B57D36297F406400E4E709 /* MicrophoneCheckView.swift */ = {isa = PBXFileReference; lastKnownFileType = sourcecode.swift; path = MicrophoneCheckView.swift; sourceTree = "<group>"; };
		84B57D38297FFF8300E4E709 /* PreJoiningView_iOS13.swift */ = {isa = PBXFileReference; lastKnownFileType = sourcecode.swift; path = PreJoiningView_iOS13.swift; sourceTree = "<group>"; };
		84B57E1629817A5900E4E709 /* CoordinatorClient.swift */ = {isa = PBXFileReference; lastKnownFileType = sourcecode.swift; path = CoordinatorClient.swift; sourceTree = "<group>"; };
		84B9A56C29112F39004DE31A /* EndpointConfig.swift */ = {isa = PBXFileReference; lastKnownFileType = sourcecode.swift; path = EndpointConfig.swift; sourceTree = "<group>"; };
		84BBF62A28AFC24000387A02 /* PeerConnectionFactory.swift */ = {isa = PBXFileReference; lastKnownFileType = sourcecode.swift; path = PeerConnectionFactory.swift; sourceTree = "<group>"; };
		84BBF62C28AFC72700387A02 /* DefaultRTCMediaConstraints.swift */ = {isa = PBXFileReference; lastKnownFileType = sourcecode.swift; path = DefaultRTCMediaConstraints.swift; sourceTree = "<group>"; };
		84BD8FF329B0F208002CFBA0 /* HTTPClient.swift */ = {isa = PBXFileReference; lastKnownFileType = sourcecode.swift; path = HTTPClient.swift; sourceTree = "<group>"; };
		84BD8FF529B0F27F002CFBA0 /* TokenService.swift */ = {isa = PBXFileReference; lastKnownFileType = sourcecode.swift; path = TokenService.swift; sourceTree = "<group>"; };
		84BD8FFC29B1019E002CFBA0 /* RecordingController.swift */ = {isa = PBXFileReference; lastKnownFileType = sourcecode.swift; path = RecordingController.swift; sourceTree = "<group>"; };
		84BD8FFE29B109B5002CFBA0 /* RecordingEventsMiddleware.swift */ = {isa = PBXFileReference; lastKnownFileType = sourcecode.swift; path = RecordingEventsMiddleware.swift; sourceTree = "<group>"; };
		84C267C828F5980F00F0F673 /* ConnectOptions.swift */ = {isa = PBXFileReference; lastKnownFileType = sourcecode.swift; path = ConnectOptions.swift; sourceTree = "<group>"; };
		84C2996B2876D93D0034B735 /* Call.swift */ = {isa = PBXFileReference; lastKnownFileType = sourcecode.swift; path = Call.swift; sourceTree = "<group>"; };
		84C2996D2876E42D0034B735 /* StreamVideo.swift */ = {isa = PBXFileReference; lastKnownFileType = sourcecode.swift; path = StreamVideo.swift; sourceTree = "<group>"; };
		84C299722876E8C90034B735 /* InjectedValues.swift */ = {isa = PBXFileReference; lastKnownFileType = sourcecode.swift; path = InjectedValues.swift; sourceTree = "<group>"; };
		84C299742876E8F80034B735 /* InjectedValuesExtensions.swift */ = {isa = PBXFileReference; lastKnownFileType = sourcecode.swift; path = InjectedValuesExtensions.swift; sourceTree = "<group>"; };
		84C2997828784B180034B735 /* CallType.swift */ = {isa = PBXFileReference; lastKnownFileType = sourcecode.swift; path = CallType.swift; sourceTree = "<group>"; };
		84C2997A28784B500034B735 /* ConnectionState.swift */ = {isa = PBXFileReference; lastKnownFileType = sourcecode.swift; path = ConnectionState.swift; sourceTree = "<group>"; };
		84C2997C28784BB30034B735 /* Utils.swift */ = {isa = PBXFileReference; lastKnownFileType = sourcecode.swift; path = Utils.swift; sourceTree = "<group>"; };
		84D419B728E7155100F574F9 /* CallContainer.swift */ = {isa = PBXFileReference; lastKnownFileType = sourcecode.swift; path = CallContainer.swift; sourceTree = "<group>"; };
		84DC382C29A8B9EC00946713 /* CallParticipantMenuAction.swift */ = {isa = PBXFileReference; lastKnownFileType = sourcecode.swift; path = CallParticipantMenuAction.swift; sourceTree = "<group>"; };
		84DC382E29A8BB8D00946713 /* CallParticipantsInfoViewModel.swift */ = {isa = PBXFileReference; lastKnownFileType = sourcecode.swift; path = CallParticipantsInfoViewModel.swift; sourceTree = "<group>"; };
		84DC383C29ADFCFB00946713 /* JSONEncodingHelper.swift */ = {isa = PBXFileReference; fileEncoding = 4; lastKnownFileType = sourcecode.swift; path = JSONEncodingHelper.swift; sourceTree = "<group>"; };
		84DC383D29ADFCFB00946713 /* CodableHelper.swift */ = {isa = PBXFileReference; fileEncoding = 4; lastKnownFileType = sourcecode.swift; path = CodableHelper.swift; sourceTree = "<group>"; };
		84DC383F29ADFCFC00946713 /* SendEventResponse.swift */ = {isa = PBXFileReference; fileEncoding = 4; lastKnownFileType = sourcecode.swift; path = SendEventResponse.swift; sourceTree = "<group>"; };
		84DC384029ADFCFC00946713 /* VideoSettings.swift */ = {isa = PBXFileReference; fileEncoding = 4; lastKnownFileType = sourcecode.swift; path = VideoSettings.swift; sourceTree = "<group>"; };
		84DC384129ADFCFC00946713 /* RequestPermissionRequest.swift */ = {isa = PBXFileReference; fileEncoding = 4; lastKnownFileType = sourcecode.swift; path = RequestPermissionRequest.swift; sourceTree = "<group>"; };
		84DC384229ADFCFC00946713 /* ScreensharingSettingsRequest.swift */ = {isa = PBXFileReference; fileEncoding = 4; lastKnownFileType = sourcecode.swift; path = ScreensharingSettingsRequest.swift; sourceTree = "<group>"; };
		84DC384329ADFCFC00946713 /* UpdateUserPermissionsRequest.swift */ = {isa = PBXFileReference; fileEncoding = 4; lastKnownFileType = sourcecode.swift; path = UpdateUserPermissionsRequest.swift; sourceTree = "<group>"; };
		84DC384429ADFCFC00946713 /* QueryMembersRequest.swift */ = {isa = PBXFileReference; fileEncoding = 4; lastKnownFileType = sourcecode.swift; path = QueryMembersRequest.swift; sourceTree = "<group>"; };
		84DC384529ADFCFC00946713 /* EndCallResponse.swift */ = {isa = PBXFileReference; fileEncoding = 4; lastKnownFileType = sourcecode.swift; path = EndCallResponse.swift; sourceTree = "<group>"; };
		84DC384629ADFCFC00946713 /* StopLiveResponse.swift */ = {isa = PBXFileReference; fileEncoding = 4; lastKnownFileType = sourcecode.swift; path = StopLiveResponse.swift; sourceTree = "<group>"; };
		84DC384729ADFCFC00946713 /* VideoSettingsRequest.swift */ = {isa = PBXFileReference; fileEncoding = 4; lastKnownFileType = sourcecode.swift; path = VideoSettingsRequest.swift; sourceTree = "<group>"; };
		84DC384829ADFCFC00946713 /* GetCallEdgeServerResponse.swift */ = {isa = PBXFileReference; fileEncoding = 4; lastKnownFileType = sourcecode.swift; path = GetCallEdgeServerResponse.swift; sourceTree = "<group>"; };
		84DC384929ADFCFC00946713 /* APIError.swift */ = {isa = PBXFileReference; fileEncoding = 4; lastKnownFileType = sourcecode.swift; path = APIError.swift; sourceTree = "<group>"; };
		84DC384A29ADFCFC00946713 /* PermissionRequestEvent.swift */ = {isa = PBXFileReference; fileEncoding = 4; lastKnownFileType = sourcecode.swift; path = PermissionRequestEvent.swift; sourceTree = "<group>"; };
		84DC384B29ADFCFC00946713 /* GetOrCreateCallResponse.swift */ = {isa = PBXFileReference; fileEncoding = 4; lastKnownFileType = sourcecode.swift; path = GetOrCreateCallResponse.swift; sourceTree = "<group>"; };
		84DC384C29ADFCFC00946713 /* DatacenterResponse.swift */ = {isa = PBXFileReference; fileEncoding = 4; lastKnownFileType = sourcecode.swift; path = DatacenterResponse.swift; sourceTree = "<group>"; };
		84DC384D29ADFCFC00946713 /* CallCreatedEvent.swift */ = {isa = PBXFileReference; fileEncoding = 4; lastKnownFileType = sourcecode.swift; path = CallCreatedEvent.swift; sourceTree = "<group>"; };
		84DC384E29ADFCFC00946713 /* JoinCallResponse.swift */ = {isa = PBXFileReference; fileEncoding = 4; lastKnownFileType = sourcecode.swift; path = JoinCallResponse.swift; sourceTree = "<group>"; };
		84DC384F29ADFCFC00946713 /* CustomVideoEvent.swift */ = {isa = PBXFileReference; fileEncoding = 4; lastKnownFileType = sourcecode.swift; path = CustomVideoEvent.swift; sourceTree = "<group>"; };
		84DC385029ADFCFC00946713 /* BlockUserResponse.swift */ = {isa = PBXFileReference; fileEncoding = 4; lastKnownFileType = sourcecode.swift; path = BlockUserResponse.swift; sourceTree = "<group>"; };
		84DC385129ADFCFC00946713 /* UnblockedUserEvent.swift */ = {isa = PBXFileReference; fileEncoding = 4; lastKnownFileType = sourcecode.swift; path = UnblockedUserEvent.swift; sourceTree = "<group>"; };
		84DC385229ADFCFC00946713 /* MuteUsersResponse.swift */ = {isa = PBXFileReference; fileEncoding = 4; lastKnownFileType = sourcecode.swift; path = MuteUsersResponse.swift; sourceTree = "<group>"; };
		84DC385329ADFCFC00946713 /* BackstageSettings.swift */ = {isa = PBXFileReference; fileEncoding = 4; lastKnownFileType = sourcecode.swift; path = BackstageSettings.swift; sourceTree = "<group>"; };
		84DC385429ADFCFC00946713 /* SFUResponse.swift */ = {isa = PBXFileReference; fileEncoding = 4; lastKnownFileType = sourcecode.swift; path = SFUResponse.swift; sourceTree = "<group>"; };
		84DC385529ADFCFC00946713 /* CallCancelledEvent.swift */ = {isa = PBXFileReference; fileEncoding = 4; lastKnownFileType = sourcecode.swift; path = CallCancelledEvent.swift; sourceTree = "<group>"; };
		84DC385629ADFCFC00946713 /* GoLiveResponse.swift */ = {isa = PBXFileReference; fileEncoding = 4; lastKnownFileType = sourcecode.swift; path = GoLiveResponse.swift; sourceTree = "<group>"; };
		84DC385729ADFCFC00946713 /* QueryCallsResponse.swift */ = {isa = PBXFileReference; fileEncoding = 4; lastKnownFileType = sourcecode.swift; path = QueryCallsResponse.swift; sourceTree = "<group>"; };
		84DC385829ADFCFC00946713 /* CallUpdatedEvent.swift */ = {isa = PBXFileReference; fileEncoding = 4; lastKnownFileType = sourcecode.swift; path = CallUpdatedEvent.swift; sourceTree = "<group>"; };
		84DC385929ADFCFC00946713 /* CallRecordingStoppedEvent.swift */ = {isa = PBXFileReference; fileEncoding = 4; lastKnownFileType = sourcecode.swift; path = CallRecordingStoppedEvent.swift; sourceTree = "<group>"; };
		84DC385A29ADFCFC00946713 /* RecordSettingsRequest.swift */ = {isa = PBXFileReference; fileEncoding = 4; lastKnownFileType = sourcecode.swift; path = RecordSettingsRequest.swift; sourceTree = "<group>"; };
		84DC385B29ADFCFC00946713 /* CallAcceptedEvent.swift */ = {isa = PBXFileReference; fileEncoding = 4; lastKnownFileType = sourcecode.swift; path = CallAcceptedEvent.swift; sourceTree = "<group>"; };
		84DC385C29ADFCFC00946713 /* HealthCheckEvent.swift */ = {isa = PBXFileReference; fileEncoding = 4; lastKnownFileType = sourcecode.swift; path = HealthCheckEvent.swift; sourceTree = "<group>"; };
		84DC385D29ADFCFC00946713 /* BlockedUserEvent.swift */ = {isa = PBXFileReference; fileEncoding = 4; lastKnownFileType = sourcecode.swift; path = BlockedUserEvent.swift; sourceTree = "<group>"; };
		84DC385E29ADFCFC00946713 /* PaginationParamsRequest.swift */ = {isa = PBXFileReference; fileEncoding = 4; lastKnownFileType = sourcecode.swift; path = PaginationParamsRequest.swift; sourceTree = "<group>"; };
		84DC385F29ADFCFC00946713 /* MuteUsersRequest.swift */ = {isa = PBXFileReference; fileEncoding = 4; lastKnownFileType = sourcecode.swift; path = MuteUsersRequest.swift; sourceTree = "<group>"; };
		84DC386029ADFCFC00946713 /* AudioSettings.swift */ = {isa = PBXFileReference; fileEncoding = 4; lastKnownFileType = sourcecode.swift; path = AudioSettings.swift; sourceTree = "<group>"; };
		84DC386129ADFCFC00946713 /* UnblockUserResponse.swift */ = {isa = PBXFileReference; fileEncoding = 4; lastKnownFileType = sourcecode.swift; path = UnblockUserResponse.swift; sourceTree = "<group>"; };
		84DC386229ADFCFC00946713 /* AnyEvent.swift */ = {isa = PBXFileReference; fileEncoding = 4; lastKnownFileType = sourcecode.swift; path = AnyEvent.swift; sourceTree = "<group>"; };
		84DC386329ADFCFC00946713 /* ICEServer.swift */ = {isa = PBXFileReference; fileEncoding = 4; lastKnownFileType = sourcecode.swift; path = ICEServer.swift; sourceTree = "<group>"; };
		84DC386429ADFCFC00946713 /* CallStateResponseFields.swift */ = {isa = PBXFileReference; fileEncoding = 4; lastKnownFileType = sourcecode.swift; path = CallStateResponseFields.swift; sourceTree = "<group>"; };
		84DC386529ADFCFC00946713 /* QueryMembersResponse.swift */ = {isa = PBXFileReference; fileEncoding = 4; lastKnownFileType = sourcecode.swift; path = QueryMembersResponse.swift; sourceTree = "<group>"; };
		84DC386629ADFCFC00946713 /* CallRecordingStartedEvent.swift */ = {isa = PBXFileReference; fileEncoding = 4; lastKnownFileType = sourcecode.swift; path = CallRecordingStartedEvent.swift; sourceTree = "<group>"; };
		84DC386729ADFCFC00946713 /* UpdateUserPermissionsResponse.swift */ = {isa = PBXFileReference; fileEncoding = 4; lastKnownFileType = sourcecode.swift; path = UpdateUserPermissionsResponse.swift; sourceTree = "<group>"; };
		84DC386829ADFCFC00946713 /* MemberRequest.swift */ = {isa = PBXFileReference; fileEncoding = 4; lastKnownFileType = sourcecode.swift; path = MemberRequest.swift; sourceTree = "<group>"; };
		84DC386929ADFCFC00946713 /* CallResponse.swift */ = {isa = PBXFileReference; fileEncoding = 4; lastKnownFileType = sourcecode.swift; path = CallResponse.swift; sourceTree = "<group>"; };
		84DC386A29ADFCFC00946713 /* UnblockUserRequest.swift */ = {isa = PBXFileReference; fileEncoding = 4; lastKnownFileType = sourcecode.swift; path = UnblockUserRequest.swift; sourceTree = "<group>"; };
		84DC386B29ADFCFC00946713 /* BroadcastSettings.swift */ = {isa = PBXFileReference; fileEncoding = 4; lastKnownFileType = sourcecode.swift; path = BroadcastSettings.swift; sourceTree = "<group>"; };
		84DC386C29ADFCFC00946713 /* UserResponse.swift */ = {isa = PBXFileReference; fileEncoding = 4; lastKnownFileType = sourcecode.swift; path = UserResponse.swift; sourceTree = "<group>"; };
		84DC386D29ADFCFC00946713 /* CallSettingsRequest.swift */ = {isa = PBXFileReference; fileEncoding = 4; lastKnownFileType = sourcecode.swift; path = CallSettingsRequest.swift; sourceTree = "<group>"; };
		84DC386E29ADFCFC00946713 /* ScreensharingSettings.swift */ = {isa = PBXFileReference; fileEncoding = 4; lastKnownFileType = sourcecode.swift; path = ScreensharingSettings.swift; sourceTree = "<group>"; };
		84DC386F29ADFCFC00946713 /* UserRequest.swift */ = {isa = PBXFileReference; fileEncoding = 4; lastKnownFileType = sourcecode.swift; path = UserRequest.swift; sourceTree = "<group>"; };
		84DC387029ADFCFC00946713 /* CallRequest.swift */ = {isa = PBXFileReference; fileEncoding = 4; lastKnownFileType = sourcecode.swift; path = CallRequest.swift; sourceTree = "<group>"; };
		84DC387129ADFCFC00946713 /* HLSSettings.swift */ = {isa = PBXFileReference; fileEncoding = 4; lastKnownFileType = sourcecode.swift; path = HLSSettings.swift; sourceTree = "<group>"; };
		84DC387229ADFCFC00946713 /* GeofenceSettings.swift */ = {isa = PBXFileReference; fileEncoding = 4; lastKnownFileType = sourcecode.swift; path = GeofenceSettings.swift; sourceTree = "<group>"; };
		84DC387329ADFCFC00946713 /* MemberResponse.swift */ = {isa = PBXFileReference; fileEncoding = 4; lastKnownFileType = sourcecode.swift; path = MemberResponse.swift; sourceTree = "<group>"; };
		84DC387429ADFCFC00946713 /* GetOrCreateCallRequest.swift */ = {isa = PBXFileReference; fileEncoding = 4; lastKnownFileType = sourcecode.swift; path = GetOrCreateCallRequest.swift; sourceTree = "<group>"; };
		84DC387529ADFCFC00946713 /* CallRejectedEvent.swift */ = {isa = PBXFileReference; fileEncoding = 4; lastKnownFileType = sourcecode.swift; path = CallRejectedEvent.swift; sourceTree = "<group>"; };
		84DC387629ADFCFC00946713 /* UpdateCallResponse.swift */ = {isa = PBXFileReference; fileEncoding = 4; lastKnownFileType = sourcecode.swift; path = UpdateCallResponse.swift; sourceTree = "<group>"; };
		84DC387729ADFCFC00946713 /* Device.swift */ = {isa = PBXFileReference; fileEncoding = 4; lastKnownFileType = sourcecode.swift; path = Device.swift; sourceTree = "<group>"; };
		84DC387829ADFCFC00946713 /* GetCallEdgeServerRequest.swift */ = {isa = PBXFileReference; fileEncoding = 4; lastKnownFileType = sourcecode.swift; path = GetCallEdgeServerRequest.swift; sourceTree = "<group>"; };
		84DC387929ADFCFC00946713 /* UpdateCallRequest.swift */ = {isa = PBXFileReference; fileEncoding = 4; lastKnownFileType = sourcecode.swift; path = UpdateCallRequest.swift; sourceTree = "<group>"; };
		84DC387A29ADFCFC00946713 /* SortParamRequest.swift */ = {isa = PBXFileReference; fileEncoding = 4; lastKnownFileType = sourcecode.swift; path = SortParamRequest.swift; sourceTree = "<group>"; };
		84DC387B29ADFCFC00946713 /* RequestPermissionResponse.swift */ = {isa = PBXFileReference; fileEncoding = 4; lastKnownFileType = sourcecode.swift; path = RequestPermissionResponse.swift; sourceTree = "<group>"; };
		84DC387C29ADFCFC00946713 /* SendEventRequest.swift */ = {isa = PBXFileReference; fileEncoding = 4; lastKnownFileType = sourcecode.swift; path = SendEventRequest.swift; sourceTree = "<group>"; };
		84DC387D29ADFCFC00946713 /* BlockUserRequest.swift */ = {isa = PBXFileReference; fileEncoding = 4; lastKnownFileType = sourcecode.swift; path = BlockUserRequest.swift; sourceTree = "<group>"; };
		84DC387E29ADFCFC00946713 /* QueryCallsRequest.swift */ = {isa = PBXFileReference; fileEncoding = 4; lastKnownFileType = sourcecode.swift; path = QueryCallsRequest.swift; sourceTree = "<group>"; };
		84DC387F29ADFCFC00946713 /* OwnUserResponse.swift */ = {isa = PBXFileReference; fileEncoding = 4; lastKnownFileType = sourcecode.swift; path = OwnUserResponse.swift; sourceTree = "<group>"; };
		84DC388029ADFCFC00946713 /* Credentials.swift */ = {isa = PBXFileReference; fileEncoding = 4; lastKnownFileType = sourcecode.swift; path = Credentials.swift; sourceTree = "<group>"; };
		84DC388129ADFCFC00946713 /* UpdatedCallPermissionsEvent.swift */ = {isa = PBXFileReference; fileEncoding = 4; lastKnownFileType = sourcecode.swift; path = UpdatedCallPermissionsEvent.swift; sourceTree = "<group>"; };
		84DC388229ADFCFC00946713 /* CallEndedEvent.swift */ = {isa = PBXFileReference; fileEncoding = 4; lastKnownFileType = sourcecode.swift; path = CallEndedEvent.swift; sourceTree = "<group>"; };
		84DC388329ADFCFC00946713 /* CallSettingsResponse.swift */ = {isa = PBXFileReference; fileEncoding = 4; lastKnownFileType = sourcecode.swift; path = CallSettingsResponse.swift; sourceTree = "<group>"; };
		84DC388429ADFCFC00946713 /* Coordinates.swift */ = {isa = PBXFileReference; fileEncoding = 4; lastKnownFileType = sourcecode.swift; path = Coordinates.swift; sourceTree = "<group>"; };
		84DC388529ADFCFC00946713 /* GeofenceSettingsRequest.swift */ = {isa = PBXFileReference; fileEncoding = 4; lastKnownFileType = sourcecode.swift; path = GeofenceSettingsRequest.swift; sourceTree = "<group>"; };
		84DC388629ADFCFC00946713 /* RecordSettings.swift */ = {isa = PBXFileReference; fileEncoding = 4; lastKnownFileType = sourcecode.swift; path = RecordSettings.swift; sourceTree = "<group>"; };
		84DC388729ADFCFC00946713 /* JoinCallRequest.swift */ = {isa = PBXFileReference; fileEncoding = 4; lastKnownFileType = sourcecode.swift; path = JoinCallRequest.swift; sourceTree = "<group>"; };
		84DC388829ADFCFC00946713 /* OpenISO8601DateFormatter.swift */ = {isa = PBXFileReference; fileEncoding = 4; lastKnownFileType = sourcecode.swift; path = OpenISO8601DateFormatter.swift; sourceTree = "<group>"; };
		84DC388929ADFCFC00946713 /* Extensions.swift */ = {isa = PBXFileReference; fileEncoding = 4; lastKnownFileType = sourcecode.swift; path = Extensions.swift; sourceTree = "<group>"; };
		84DC388A29ADFCFC00946713 /* JSONDataEncoding.swift */ = {isa = PBXFileReference; fileEncoding = 4; lastKnownFileType = sourcecode.swift; path = JSONDataEncoding.swift; sourceTree = "<group>"; };
		84DC388B29ADFCFC00946713 /* Configuration.swift */ = {isa = PBXFileReference; fileEncoding = 4; lastKnownFileType = sourcecode.swift; path = Configuration.swift; sourceTree = "<group>"; };
		84DC388C29ADFCFC00946713 /* Models.swift */ = {isa = PBXFileReference; fileEncoding = 4; lastKnownFileType = sourcecode.swift; path = Models.swift; sourceTree = "<group>"; };
		84DC388D29ADFCFC00946713 /* SynchronizedDictionary.swift */ = {isa = PBXFileReference; fileEncoding = 4; lastKnownFileType = sourcecode.swift; path = SynchronizedDictionary.swift; sourceTree = "<group>"; };
		84E4F7912947476300DD4CE3 /* CallViewHelper.swift */ = {isa = PBXFileReference; lastKnownFileType = sourcecode.swift; path = CallViewHelper.swift; sourceTree = "<group>"; };
		84E4F7D0294CB5F300DD4CE3 /* ConnectionQuality.swift */ = {isa = PBXFileReference; lastKnownFileType = sourcecode.swift; path = ConnectionQuality.swift; sourceTree = "<group>"; };
		84E4F7D2294CCBE700DD4CE3 /* ConnectionQualityIndicator.swift */ = {isa = PBXFileReference; lastKnownFileType = sourcecode.swift; path = ConnectionQualityIndicator.swift; sourceTree = "<group>"; };
		84E7CD3628D64609009F3542 /* CallingIndicator.swift */ = {isa = PBXFileReference; lastKnownFileType = sourcecode.swift; path = CallingIndicator.swift; sourceTree = "<group>"; };
		84E86D4E2905E731004BA44C /* Utils.swift */ = {isa = PBXFileReference; lastKnownFileType = sourcecode.swift; path = Utils.swift; sourceTree = "<group>"; };
		84EA5D3B28BFB890004D3531 /* CallParticipantImageView.swift */ = {isa = PBXFileReference; lastKnownFileType = sourcecode.swift; path = CallParticipantImageView.swift; sourceTree = "<group>"; };
		84EA5D3E28C09AAB004D3531 /* CallController.swift */ = {isa = PBXFileReference; lastKnownFileType = sourcecode.swift; path = CallController.swift; sourceTree = "<group>"; };
		84EA5D4028C0ABCB004D3531 /* CallCoordinatorController.swift */ = {isa = PBXFileReference; lastKnownFileType = sourcecode.swift; path = CallCoordinatorController.swift; sourceTree = "<group>"; };
		84EA5D4228C1E944004D3531 /* AudioSession.swift */ = {isa = PBXFileReference; lastKnownFileType = sourcecode.swift; path = AudioSession.swift; sourceTree = "<group>"; };
		84EBAA8D288BCB2700BE3176 /* CallsMiddleware.swift */ = {isa = PBXFileReference; lastKnownFileType = sourcecode.swift; path = CallsMiddleware.swift; sourceTree = "<group>"; };
		84EBAA8F288BCEAA00BE3176 /* IncomingCall.swift */ = {isa = PBXFileReference; lastKnownFileType = sourcecode.swift; path = IncomingCall.swift; sourceTree = "<group>"; };
		84EBAA92288C137E00BE3176 /* Modifiers.swift */ = {isa = PBXFileReference; lastKnownFileType = sourcecode.swift; path = Modifiers.swift; sourceTree = "<group>"; };
		84ED240C286C9515002A3186 /* CallView.swift */ = {isa = PBXFileReference; lastKnownFileType = sourcecode.swift; path = CallView.swift; sourceTree = "<group>"; };
		84ED240E286C9530002A3186 /* CallViewModel.swift */ = {isa = PBXFileReference; lastKnownFileType = sourcecode.swift; path = CallViewModel.swift; sourceTree = "<group>"; };
		84F0867A29632DA30099907A /* VideoFilters.swift */ = {isa = PBXFileReference; lastKnownFileType = sourcecode.swift; path = VideoFilters.swift; sourceTree = "<group>"; };
		84F3B0D9289083E70088751D /* WebSocketConstants.swift */ = {isa = PBXFileReference; lastKnownFileType = sourcecode.swift; path = WebSocketConstants.swift; sourceTree = "<group>"; };
		84F3B0DD28913E0E0088751D /* CallControlsView.swift */ = {isa = PBXFileReference; lastKnownFileType = sourcecode.swift; path = CallControlsView.swift; sourceTree = "<group>"; };
		84F3B0DF289150B10088751D /* CallParticipant.swift */ = {isa = PBXFileReference; lastKnownFileType = sourcecode.swift; path = CallParticipant.swift; sourceTree = "<group>"; };
		84F3B0E128916FF20088751D /* CallParticipantsInfoView.swift */ = {isa = PBXFileReference; lastKnownFileType = sourcecode.swift; path = CallParticipantsInfoView.swift; sourceTree = "<group>"; };
		84F3B0E3289174F60088751D /* ContainerHelpers.swift */ = {isa = PBXFileReference; lastKnownFileType = sourcecode.swift; path = ContainerHelpers.swift; sourceTree = "<group>"; };
		84F737ED287C13AC00A363F4 /* StreamVideo.framework */ = {isa = PBXFileReference; explicitFileType = wrapper.framework; includeInIndex = 0; path = StreamVideo.framework; sourceTree = BUILT_PRODUCTS_DIR; };
		84F737EF287C13AC00A363F4 /* StreamVideo.h */ = {isa = PBXFileReference; lastKnownFileType = sourcecode.c.h; path = StreamVideo.h; sourceTree = "<group>"; };
		84F737F4287C13AD00A363F4 /* StreamVideoTests.xctest */ = {isa = PBXFileReference; explicitFileType = wrapper.cfbundle; includeInIndex = 0; path = StreamVideoTests.xctest; sourceTree = BUILT_PRODUCTS_DIR; };
		84F73807287C141000A363F4 /* StreamVideoSwiftUI.framework */ = {isa = PBXFileReference; explicitFileType = wrapper.framework; includeInIndex = 0; path = StreamVideoSwiftUI.framework; sourceTree = BUILT_PRODUCTS_DIR; };
		84F73809287C141000A363F4 /* StreamVideoSwiftUI.h */ = {isa = PBXFileReference; lastKnownFileType = sourcecode.c.h; path = StreamVideoSwiftUI.h; sourceTree = "<group>"; };
		84F7380E287C141000A363F4 /* StreamVideoSwiftUITests.xctest */ = {isa = PBXFileReference; explicitFileType = wrapper.cfbundle; includeInIndex = 0; path = StreamVideoSwiftUITests.xctest; sourceTree = BUILT_PRODUCTS_DIR; };
		84F73828287C146D00A363F4 /* StreamVideoUIKit.framework */ = {isa = PBXFileReference; explicitFileType = wrapper.framework; includeInIndex = 0; path = StreamVideoUIKit.framework; sourceTree = BUILT_PRODUCTS_DIR; };
		84F7382A287C146D00A363F4 /* StreamVideoUIKit.h */ = {isa = PBXFileReference; lastKnownFileType = sourcecode.c.h; path = StreamVideoUIKit.h; sourceTree = "<group>"; };
		84F7382F287C146D00A363F4 /* StreamVideoUIKitTests.xctest */ = {isa = PBXFileReference; explicitFileType = wrapper.cfbundle; includeInIndex = 0; path = StreamVideoUIKitTests.xctest; sourceTree = BUILT_PRODUCTS_DIR; };
		84FC2C1228ACDF3A00181490 /* ProtoModel.swift */ = {isa = PBXFileReference; lastKnownFileType = sourcecode.swift; path = ProtoModel.swift; sourceTree = "<group>"; };
		84FC2C1D28ACF2AE00181490 /* WebRTCClient.swift */ = {isa = PBXFileReference; lastKnownFileType = sourcecode.swift; path = WebRTCClient.swift; sourceTree = "<group>"; };
		84FC2C2128ACF2E000181490 /* PeerConnection.swift */ = {isa = PBXFileReference; lastKnownFileType = sourcecode.swift; path = PeerConnection.swift; sourceTree = "<group>"; };
		84FC2C2328AD1B5E00181490 /* WebRTCEventDecoder.swift */ = {isa = PBXFileReference; lastKnownFileType = sourcecode.swift; path = WebRTCEventDecoder.swift; sourceTree = "<group>"; };
		84FC2C2728AD350100181490 /* WebRTCEvents.swift */ = {isa = PBXFileReference; lastKnownFileType = sourcecode.swift; path = WebRTCEvents.swift; sourceTree = "<group>"; };
/* End PBXFileReference section */

/* Begin PBXFrameworksBuildPhase section */
		82392D4E2993C9E100941435 /* Frameworks */ = {
			isa = PBXFrameworksBuildPhase;
			buildActionMask = 2147483647;
			files = (
				82392D662993CD7B00941435 /* StreamChatTestHelpers in Frameworks */,
			);
			runOnlyForDeploymentPostprocessing = 0;
		};
		842D8BC02865B31B00801910 /* Frameworks */ = {
			isa = PBXFrameworksBuildPhase;
			buildActionMask = 2147483647;
			files = (
				84F7381A287C141000A363F4 /* StreamVideoSwiftUI.framework in Frameworks */,
				84AF64BE287C34450012A503 /* WebRTC in Frameworks */,
				84F7384D287C198500A363F4 /* StreamVideo.framework in Frameworks */,
				8423B7562950BB0B00012F8D /* Sentry in Frameworks */,
			);
			runOnlyForDeploymentPostprocessing = 0;
		};
		84932249290837890013C029 /* Frameworks */ = {
			isa = PBXFrameworksBuildPhase;
			buildActionMask = 2147483647;
			files = (
				84A26C9929435F4100B29E53 /* NukeUI in Frameworks */,
				848A8058290A808A00F3079B /* StreamVideo.framework in Frameworks */,
				84767502290A824B0015DC53 /* WebRTC in Frameworks */,
				848A805B290A808C00F3079B /* StreamVideoSwiftUI.framework in Frameworks */,
				848A805D290A808E00F3079B /* StreamVideoUIKit.framework in Frameworks */,
			);
			runOnlyForDeploymentPostprocessing = 0;
		};
		84F737EA287C13AC00A363F4 /* Frameworks */ = {
			isa = PBXFrameworksBuildPhase;
			buildActionMask = 2147483647;
			files = (
				84AF64BC287C34320012A503 /* WebRTC in Frameworks */,
				84BE8A5628BE314000B34D2F /* SwiftProtobuf in Frameworks */,
			);
			runOnlyForDeploymentPostprocessing = 0;
		};
		84F737F1287C13AD00A363F4 /* Frameworks */ = {
			isa = PBXFrameworksBuildPhase;
			buildActionMask = 2147483647;
			files = (
				84F737F5287C13AD00A363F4 /* StreamVideo.framework in Frameworks */,
			);
			runOnlyForDeploymentPostprocessing = 0;
		};
		84F73804287C141000A363F4 /* Frameworks */ = {
			isa = PBXFrameworksBuildPhase;
			buildActionMask = 2147483647;
			files = (
				84C619C629432E890051C513 /* NukeUI in Frameworks */,
				84F73843287C195600A363F4 /* StreamVideo.framework in Frameworks */,
				84B9A58F29140D3D004DE31A /* Nuke in Frameworks */,
			);
			runOnlyForDeploymentPostprocessing = 0;
		};
		84F7380B287C141000A363F4 /* Frameworks */ = {
			isa = PBXFrameworksBuildPhase;
			buildActionMask = 2147483647;
			files = (
				84F7380F287C141000A363F4 /* StreamVideoSwiftUI.framework in Frameworks */,
				84932240290830390013C029 /* SnapshotTesting in Frameworks */,
			);
			runOnlyForDeploymentPostprocessing = 0;
		};
		84F73825287C146D00A363F4 /* Frameworks */ = {
			isa = PBXFrameworksBuildPhase;
			buildActionMask = 2147483647;
			files = (
				841F2C8029429DEC00D8D655 /* StreamVideoSwiftUI.framework in Frameworks */,
				84B9A59529140D44004DE31A /* NukeUI in Frameworks */,
				84F73848287C196B00A363F4 /* StreamVideo.framework in Frameworks */,
				84B9A59329140D44004DE31A /* Nuke in Frameworks */,
			);
			runOnlyForDeploymentPostprocessing = 0;
		};
		84F7382C287C146D00A363F4 /* Frameworks */ = {
			isa = PBXFrameworksBuildPhase;
			buildActionMask = 2147483647;
			files = (
				84F73830287C146D00A363F4 /* StreamVideoUIKit.framework in Frameworks */,
				8493228029093A9E0013C029 /* SnapshotTesting in Frameworks */,
			);
			runOnlyForDeploymentPostprocessing = 0;
		};
/* End PBXFrameworksBuildPhase section */

/* Begin PBXGroup section */
		82392D522993C9E100941435 /* SwiftUIDemoAppUITests */ = {
			isa = PBXGroup;
			children = (
				82392D7429940C4500941435 /* SwiftUIDemoApp.xctestplan */,
				82392D6C2993CE7200941435 /* StreamVideoUITests.swift */,
				82392D682993CDCE00941435 /* Tests */,
				82392D692993CDE100941435 /* Pages */,
				82392D672993CDC300941435 /* Robots */,
			);
			path = SwiftUIDemoAppUITests;
			sourceTree = "<group>";
		};
		82392D5C2993CBE200941435 /* TestTools */ = {
			isa = PBXGroup;
			children = (
				82392D5D2993CC7C00941435 /* Robots */,
			);
			path = TestTools;
			sourceTree = "<group>";
		};
		82392D5D2993CC7C00941435 /* Robots */ = {
			isa = PBXGroup;
			children = (
				82392D5E2993CCB300941435 /* ParticipantRobot.swift */,
				82392D6E2994027C00941435 /* TerminalRobot.swift */,
			);
			path = Robots;
			sourceTree = "<group>";
		};
		82392D672993CDC300941435 /* Robots */ = {
			isa = PBXGroup;
			children = (
				82392D6A2993CDF500941435 /* UserRobot.swift */,
				828DE5BC299521EF00F93197 /* UserRobot+Asserts.swift */,
			);
			path = Robots;
			sourceTree = "<group>";
		};
		82392D682993CDCE00941435 /* Tests */ = {
			isa = PBXGroup;
			children = (
				82392D532993C9E100941435 /* StreamTestCase.swift */,
				82392D70299403B200941435 /* VideoTests.swift */,
			);
			path = Tests;
			sourceTree = "<group>";
		};
		82392D692993CDE100941435 /* Pages */ = {
			isa = PBXGroup;
			children = (
				82C837DF29A531ED00CB6B0E /* CallPage.swift */,
				82C837E129A532C000CB6B0E /* LoginPage.swift */,
				82C837E329A5333700CB6B0E /* CallDetailsPage.swift */,
			);
			path = Pages;
			sourceTree = "<group>";
		};
		841947922884ABB20007B36E /* Events */ = {
			isa = PBXGroup;
			children = (
				84A7E18F2883647200526C98 /* Event.swift */,
				84A7E1AF2883E73100526C98 /* EventBatcher.swift */,
				84A7E1932883652000526C98 /* EventMiddleware.swift */,
				84A7E18B288363AC00526C98 /* EventNotificationCenter.swift */,
				84EBAA8D288BCB2700BE3176 /* CallsMiddleware.swift */,
				84A7379B28F0557F001A6769 /* CallEvents.swift */,
				8490DD1E298D39D9007E53D2 /* JsonEventDecoder.swift */,
				8490DD20298D4ADF007E53D2 /* StreamJsonDecoder.swift */,
				84A8B8902993D3AB003AA570 /* PermissionsMiddleware.swift */,
				84A88203299F83C500EA22ED /* CustomEventsMiddleware.swift */,
				84BD8FFE29B109B5002CFBA0 /* RecordingEventsMiddleware.swift */,
			);
			path = Events;
			sourceTree = "<group>";
		};
		841947942884AC130007B36E /* Client */ = {
			isa = PBXGroup;
			children = (
				84A7E17C2883629700526C98 /* WebSocketClient.swift */,
				84A7E1872883638200526C98 /* WebSocketEngine.swift */,
				84A7E1882883638200526C98 /* URLSessionWebSocketEngine.swift */,
				84A7E17D2883629700526C98 /* WebSocketPingController.swift */,
				84274F452884249900CF8794 /* ConnectionRecoveryHandler.swift */,
				84A7E17E2883629700526C98 /* RetryStrategy.swift */,
				84A7E1952883661A00526C98 /* BackgroundTaskScheduler.swift */,
				84A7E1852883632100526C98 /* ConnectionStatus.swift */,
				84A7E1A92883E4AD00526C98 /* APIKey.swift */,
				84F3B0D9289083E70088751D /* WebSocketConstants.swift */,
			);
			path = Client;
			sourceTree = "<group>";
		};
		842D8BBA2865B31B00801910 = {
			isa = PBXGroup;
			children = (
				84F737E7287C137000A363F4 /* Sources */,
				842D8BD42865B37800801910 /* DemoApp */,
				8493224D2908378A0013C029 /* DemoAppUIKit */,
				82392D5C2993CBE200941435 /* TestTools */,
				84F737F8287C13AD00A363F4 /* StreamVideoTests */,
				84F73814287C141000A363F4 /* StreamVideoSwiftUITests */,
				84F73833287C146D00A363F4 /* StreamVideoUIKitTests */,
				82392D522993C9E100941435 /* SwiftUIDemoAppUITests */,
				842D8BC42865B31B00801910 /* Products */,
				84F73842287C195600A363F4 /* Frameworks */,
			);
			sourceTree = "<group>";
		};
		842D8BC42865B31B00801910 /* Products */ = {
			isa = PBXGroup;
			children = (
				842D8BC32865B31B00801910 /* DemoApp.app */,
				84F737ED287C13AC00A363F4 /* StreamVideo.framework */,
				84F737F4287C13AD00A363F4 /* StreamVideoTests.xctest */,
				84F73807287C141000A363F4 /* StreamVideoSwiftUI.framework */,
				84F7380E287C141000A363F4 /* StreamVideoSwiftUITests.xctest */,
				84F73828287C146D00A363F4 /* StreamVideoUIKit.framework */,
				84F7382F287C146D00A363F4 /* StreamVideoUIKitTests.xctest */,
				8493224C290837890013C029 /* DemoAppUIKit.app */,
				82392D512993C9E100941435 /* SwiftUIDemoAppUITests.xctest */,
			);
			name = Products;
			sourceTree = "<group>";
		};
		842D8BD42865B37800801910 /* DemoApp */ = {
			isa = PBXGroup;
			children = (
				8403C0B02897E7E70092BD43 /* DemoApp.entitlements */,
				842D8BD52865B37800801910 /* StreamVideoSwiftUIApp.swift */,
				84ED240C286C9515002A3186 /* CallView.swift */,
				8456E6C5287EB55F004E180E /* AppState.swift */,
				84093810288A90390089A35B /* HomeView.swift */,
				844299422942484A0037232A /* DemoUsers.swift */,
				8456E6C1287EB405004E180E /* LoginView.swift */,
				8456E6C3287EB43A004E180E /* LoginViewModel.swift */,
				84201792288AB699004964B3 /* AddUserView.swift */,
				8434C5212899572F0001490A /* CallService.swift */,
				8403C0AC2897CF4D0092BD43 /* CallKitService.swift */,
				8403C0AE2897D9940092BD43 /* VoipPushService.swift */,
				8468821228DFA448003BA9EE /* LocalStorage.swift */,
				840A5A5729054F98006A1E4B /* MockUserListProvider.swift */,
				845C573128DDC57A00D38FCC /* DemoAppUtils.swift */,
				84BD8FF529B0F27F002CFBA0 /* TokenService.swift */,
				84BD8FF329B0F208002CFBA0 /* HTTPClient.swift */,
				842D8BD62865B37800801910 /* Assets.xcassets */,
				842D8BD72865B37800801910 /* Preview Content */,
				8228CD8C29128CA000F32136 /* Info.plist */,
			);
			path = DemoApp;
			sourceTree = "<group>";
		};
		842D8BD72865B37800801910 /* Preview Content */ = {
			isa = PBXGroup;
			children = (
				842D8BD82865B37800801910 /* Preview Assets.xcassets */,
			);
			path = "Preview Content";
			sourceTree = "<group>";
		};
		8434C523289AA2B60001490A /* CallView */ = {
			isa = PBXGroup;
			children = (
				84429930293FA4680037232A /* ScreenSharing */,
				846FBE8728AAD81E00147F6E /* Participants */,
				84F3B0DD28913E0E0088751D /* CallControlsView.swift */,
				84231E4628B2506B007985EF /* VideoRenderer.swift */,
				8457CF9028BB835F00E8CF50 /* CallView.swift */,
				84EA5D3B28BFB890004D3531 /* CallParticipantImageView.swift */,
				843697D028C7A23300839D99 /* ParticipantsGridView.swift */,
				840425B528D0A96F0084C637 /* VideoParticipantsView.swift */,
				848A73BF2926314F0089AA6E /* MinimizedCallView.swift */,
				848A73C129269E7D0089AA6E /* CornerDragableView.swift */,
				84E4F7D2294CCBE700DD4CE3 /* ConnectionQualityIndicator.swift */,
			);
			path = CallView;
			sourceTree = "<group>";
		};
		8434C532289BB8BE0001490A /* Resources */ = {
			isa = PBXGroup;
			children = (
				8415D3E0290B2AF2006E53CB /* outgoing.m4a */,
				8458B705290ACFE400F8E487 /* incoming.wav */,
				8434C53D289BBF020001490A /* Localizable.strings */,
				8434C540289BBF120001490A /* Localizable.stringsdict */,
				842C7EBD28A2B31400C2AB7F /* Assets.xcassets */,
			);
			path = Resources;
			sourceTree = "<group>";
		};
		8434C537289BBB390001490A /* Generated */ = {
			isa = PBXGroup;
			children = (
				8434C541289BC0B00001490A /* L10n.swift */,
				8434C538289BBBBA0001490A /* L10n_template.stencil */,
			);
			path = Generated;
			sourceTree = "<group>";
		};
		84429930293FA4680037232A /* ScreenSharing */ = {
			isa = PBXGroup;
			children = (
				84429931293FA4850037232A /* ScreenSharingView.swift */,
				844299342940A16F0037232A /* ZoomableScrollView.swift */,
			);
			path = ScreenSharing;
			sourceTree = "<group>";
		};
		8442993D294234880037232A /* iOS13 */ = {
			isa = PBXGroup;
			children = (
				8442993929422BEA0037232A /* BackportStateObject.swift */,
				8442993B294232360037232A /* IncomingCallView_iOS13.swift */,
				844299402942394C0037232A /* VideoView_iOS13.swift */,
				84B57D38297FFF8300E4E709 /* PreJoiningView_iOS13.swift */,
			);
			path = iOS13;
			sourceTree = "<group>";
		};
		8456E6C7287EC343004E180E /* Logger */ = {
			isa = PBXGroup;
			children = (
				8456E6C8287EC343004E180E /* Logger.swift */,
				8456E6C9287EC343004E180E /* Destination */,
				8456E6CD287EC343004E180E /* Formatter */,
			);
			path = Logger;
			sourceTree = "<group>";
		};
		8456E6C9287EC343004E180E /* Destination */ = {
			isa = PBXGroup;
			children = (
				8456E6CA287EC343004E180E /* ConsoleLogDestination.swift */,
				8456E6CB287EC343004E180E /* BaseLogDestination.swift */,
				8456E6CC287EC343004E180E /* LogDestination.swift */,
			);
			path = Destination;
			sourceTree = "<group>";
		};
		8456E6CD287EC343004E180E /* Formatter */ = {
			isa = PBXGroup;
			children = (
				8456E6CE287EC343004E180E /* PrefixLogFormatter.swift */,
				8456E6CF287EC343004E180E /* LogFormatter.swift */,
			);
			path = Formatter;
			sourceTree = "<group>";
		};
		8456E6D8287EC436004E180E /* Errors */ = {
			isa = PBXGroup;
			children = (
				84AF64D8287C79F60012A503 /* Errors.swift */,
				84AF64DA287C7A2C0012A503 /* ErrorPayload.swift */,
			);
			path = Errors;
			sourceTree = "<group>";
		};
		8456E6D9287EC46D004E180E /* Models */ = {
			isa = PBXGroup;
			children = (
				84AF64D1287C78E70012A503 /* User.swift */,
				84AF64D6287C79610012A503 /* Token.swift */,
				84C2996B2876D93D0034B735 /* Call.swift */,
				84C2997828784B180034B735 /* CallType.swift */,
				843697CE28C7898A00839D99 /* VideoOptions.swift */,
				84C267C828F5980F00F0F673 /* ConnectOptions.swift */,
				84C2997A28784B500034B735 /* ConnectionState.swift */,
				84EBAA8F288BCEAA00BE3176 /* IncomingCall.swift */,
				84F3B0DF289150B10088751D /* CallParticipant.swift */,
				84B04BE628941EA6003A8DCD /* StatsConstants.swift */,
				8458872D28A4EC1F002A81BF /* CallSettings.swift */,
				84E4F7D0294CB5F300DD4CE3 /* ConnectionQuality.swift */,
				848EDB8C29940DA8008A65E5 /* CallCapabilities.swift */,
			);
			path = Models;
			sourceTree = "<group>";
		};
		8458872828A3F920002A81BF /* CallingViews */ = {
			isa = PBXGroup;
			children = (
				8442993D294234880037232A /* iOS13 */,
				8458872928A3F935002A81BF /* OutgoingCallView.swift */,
				842C7EAD28A2773700C2AB7F /* IncomingCallView.swift */,
				842C7EB728A2916700C2AB7F /* IncomingCallViewModel.swift */,
				842C7EB928A2A85C00C2AB7F /* CallingGroupView.swift */,
				842C7EBB28A2A86700C2AB7F /* CallingParticipantView.swift */,
				8458872228A3A9E2002A81BF /* CallingParticipantsView.swift */,
				84A6CD6028D49A7700318EC3 /* CallBackgrounds.swift */,
				84E7CD3628D64609009F3542 /* CallingIndicator.swift */,
				849EDA8A297AFCC80072A12D /* PreJoiningView.swift */,
				849EDA8E297AFE1C0072A12D /* PreJoiningViewModel.swift */,
				84B57D32297F278500E4E709 /* MicrophoneChecker.swift */,
				84B57D36297F406400E4E709 /* MicrophoneCheckView.swift */,
			);
			path = CallingViews;
			sourceTree = "<group>";
		};
		8469593029BB3D3700134EA0 /* protobuf */ = {
			isa = PBXGroup;
			children = (
				8469593129BB3D7500134EA0 /* SignalServer_Tests.swift */,
			);
			path = protobuf;
			sourceTree = "<group>";
		};
		846FBE8728AAD81E00147F6E /* Participants */ = {
			isa = PBXGroup;
			children = (
				84F3B0E128916FF20088751D /* CallParticipantsInfoView.swift */,
				84DC382E29A8BB8D00946713 /* CallParticipantsInfoViewModel.swift */,
				846FBE8828AAD83C00147F6E /* InviteParticipantsView.swift */,
				846FBE8A28AAD84A00147F6E /* InviteParticipantsViewModel.swift */,
				846FBE9028AAF52600147F6E /* SelectedParticipantView.swift */,
				840A5A5529054F69006A1E4B /* UserListProvider.swift */,
				84DC382C29A8B9EC00946713 /* CallParticipantMenuAction.swift */,
			);
			path = Participants;
			sourceTree = "<group>";
		};
		8492B87629081CE700006649 /* Mock */ = {
			isa = PBXGroup;
			children = (
				8492B87729081D1600006649 /* MockHTTPClient.swift */,
				8492B87929081E6600006649 /* MockStreamVideo.swift */,
			);
			path = Mock;
			sourceTree = "<group>";
		};
		8493223529082C530013C029 /* CallingViews */ = {
			isa = PBXGroup;
			children = (
				8493223629082E620013C029 /* OutgoingCallView_Tests.swift */,
			);
			path = CallingViews;
			sourceTree = "<group>";
		};
		84932241290830E60013C029 /* Utils */ = {
			isa = PBXGroup;
			children = (
				84932242290830F80013C029 /* ViewFrameUtils.swift */,
			);
			path = Utils;
			sourceTree = "<group>";
		};
		8493224D2908378A0013C029 /* DemoAppUIKit */ = {
			isa = PBXGroup;
			children = (
				8228CD8B2911BABF00F32136 /* DemoAppUIKit.entitlements */,
				8493224E2908378A0013C029 /* AppDelegate.swift */,
				849322502908378A0013C029 /* SceneDelegate.swift */,
				84932269290919F10013C029 /* LoginViewController.swift */,
				849322602908385C0013C029 /* HomeViewController.swift */,
				84429945294248A20037232A /* LoginView.swift */,
				84E4F7912947476300DD4CE3 /* CallViewHelper.swift */,
				849322572908378B0013C029 /* Assets.xcassets */,
				849322592908378B0013C029 /* LaunchScreen.storyboard */,
				8493225C2908378B0013C029 /* Info.plist */,
			);
			path = DemoAppUIKit;
			sourceTree = "<group>";
		};
		84932272290929120013C029 /* Utils */ = {
			isa = PBXGroup;
			children = (
				84932275290929630013C029 /* Animation.swift */,
				84932273290929290013C029 /* UIView+Extensions.swift */,
				84932277290929EF0013C029 /* NSLayoutConstraint+Extensions.swift */,
			);
			path = Utils;
			sourceTree = "<group>";
		};
		84A737AC28F4716E001A6769 /* sfu */ = {
			isa = PBXGroup;
			children = (
				84A737AD28F4716E001A6769 /* signal_rpc */,
				84A737B028F4716E001A6769 /* models */,
				84A737B228F4716E001A6769 /* event */,
			);
			path = sfu;
			sourceTree = "<group>";
		};
		84A737AD28F4716E001A6769 /* signal_rpc */ = {
			isa = PBXGroup;
			children = (
				84A737AE28F4716E001A6769 /* signal.pb.swift */,
				84A737AF28F4716E001A6769 /* signal.twirp.swift */,
			);
			path = signal_rpc;
			sourceTree = "<group>";
		};
		84A737B028F4716E001A6769 /* models */ = {
			isa = PBXGroup;
			children = (
				84A737B128F4716E001A6769 /* models.pb.swift */,
			);
			path = models;
			sourceTree = "<group>";
		};
		84A737B228F4716E001A6769 /* event */ = {
			isa = PBXGroup;
			children = (
				84A737B328F4716E001A6769 /* events.pb.swift */,
			);
			path = event;
			sourceTree = "<group>";
		};
		84A7E16C287F1FE800526C98 /* Latency */ = {
			isa = PBXGroup;
			children = (
				84A7E17328814D7400526C98 /* LatencyService.swift */,
			);
			path = Latency;
			sourceTree = "<group>";
		};
		84A7E1772881921000526C98 /* HTTPClient */ = {
			isa = PBXGroup;
			children = (
				84A7E1782881922400526C98 /* HTTPClient.swift */,
				84A7E1AB2883E51E00526C98 /* HTTPHeader.swift */,
				84A7E1AD2883E6B300526C98 /* HTTPUtils.swift */,
				8469593329BB5CE200134EA0 /* HTTPConfig.swift */,
				84274F472884251600CF8794 /* InternetConnection.swift */,
			);
			path = HTTPClient;
			sourceTree = "<group>";
		};
		84A7E17A2883624500526C98 /* WebSockets */ = {
			isa = PBXGroup;
			children = (
				841947942884AC130007B36E /* Client */,
				841947922884ABB20007B36E /* Events */,
			);
			path = WebSockets;
			sourceTree = "<group>";
		};
		84A881FA299E474B00EA22ED /* AnyCodable */ = {
			isa = PBXGroup;
			children = (
				84A881FB299E476000EA22ED /* AnyCodable.swift */,
				84A881FD299E478D00EA22ED /* AnyDecodable.swift */,
				84A881FF299E484800EA22ED /* AnyEncodable.swift */,
			);
			path = AnyCodable;
			sourceTree = "<group>";
		};
		84A8B79E29927830003AA570 /* generated */ = {
			isa = PBXGroup;
			children = (
				84DC383D29ADFCFB00946713 /* CodableHelper.swift */,
				84DC388B29ADFCFC00946713 /* Configuration.swift */,
				84DC388929ADFCFC00946713 /* Extensions.swift */,
				84DC388A29ADFCFC00946713 /* JSONDataEncoding.swift */,
				84DC383C29ADFCFB00946713 /* JSONEncodingHelper.swift */,
				84DC383E29ADFCFC00946713 /* Models */,
				84DC388C29ADFCFC00946713 /* Models.swift */,
				84DC388829ADFCFC00946713 /* OpenISO8601DateFormatter.swift */,
				84DC388D29ADFCFC00946713 /* SynchronizedDictionary.swift */,
			);
			path = generated;
			sourceTree = "<group>";
		};
		84AF64D3287C79220012A503 /* Utils */ = {
			isa = PBXGroup;
			children = (
				84A7E16C287F1FE800526C98 /* Latency */,
				8456E6C7287EC343004E180E /* Logger */,
				84C2997C28784BB30034B735 /* Utils.swift */,
				84AF64D4287C79320012A503 /* RawJSON.swift */,
				8456E6DA287EC530004E180E /* StreamRuntimeCheck.swift */,
				84A7E183288362DF00526C98 /* Atomic.swift */,
				84A7E1A72883E46200526C98 /* Timers.swift */,
				841947972886D9CD0007B36E /* BundleExtensions.swift */,
				841947992886EBD20007B36E /* UserConnectionProvider.swift */,
				84B9A56C29112F39004DE31A /* EndpointConfig.swift */,
				8268615F290A7556005BFFED /* SystemEnvironment.swift */,
				8490DD22298D5330007E53D2 /* Data+Gzip.swift */,
				82A6677F29B63F5400B55BFC /* ModifiedContent.swift */,
			);
			path = Utils;
			sourceTree = "<group>";
		};
		84B57D3A2981645900E4E709 /* OpenApi */ = {
			isa = PBXGroup;
			children = (
				84A881FA299E474B00EA22ED /* AnyCodable */,
				84A8B79E29927830003AA570 /* generated */,
				84B57E1629817A5900E4E709 /* CoordinatorClient.swift */,
				849FD33B2982D4870032B914 /* CoordinatorRequests.swift */,
			);
			path = OpenApi;
			sourceTree = "<group>";
		};
		84C299712876E77E0034B735 /* DependencyInjection */ = {
			isa = PBXGroup;
			children = (
				84C299722876E8C90034B735 /* InjectedValues.swift */,
				84C299742876E8F80034B735 /* InjectedValuesExtensions.swift */,
			);
			path = DependencyInjection;
			sourceTree = "<group>";
		};
		84DC383E29ADFCFC00946713 /* Models */ = {
			isa = PBXGroup;
			children = (
				8469593529BB6B4E00134EA0 /* EdgeResponse.swift */,
				8469593629BB6B4E00134EA0 /* GetEdgesResponse.swift */,
				8409465029AF4EEB007AF5BF /* CallReactionEvent.swift */,
				8409465129AF4EEC007AF5BF /* CallRecording.swift */,
				8409465529AF4EEC007AF5BF /* ListRecordingsResponse.swift */,
				8409465429AF4EEC007AF5BF /* ReactionResponse.swift */,
				8409465229AF4EEC007AF5BF /* SendReactionRequest.swift */,
				8409465329AF4EEC007AF5BF /* SendReactionResponse.swift */,
				84DC383F29ADFCFC00946713 /* SendEventResponse.swift */,
				84DC384029ADFCFC00946713 /* VideoSettings.swift */,
				84DC384129ADFCFC00946713 /* RequestPermissionRequest.swift */,
				84DC384229ADFCFC00946713 /* ScreensharingSettingsRequest.swift */,
				84DC384329ADFCFC00946713 /* UpdateUserPermissionsRequest.swift */,
				84DC384429ADFCFC00946713 /* QueryMembersRequest.swift */,
				84DC384529ADFCFC00946713 /* EndCallResponse.swift */,
				84DC384629ADFCFC00946713 /* StopLiveResponse.swift */,
				84DC384729ADFCFC00946713 /* VideoSettingsRequest.swift */,
				84DC384829ADFCFC00946713 /* GetCallEdgeServerResponse.swift */,
				84DC384929ADFCFC00946713 /* APIError.swift */,
				84DC384A29ADFCFC00946713 /* PermissionRequestEvent.swift */,
				84DC384B29ADFCFC00946713 /* GetOrCreateCallResponse.swift */,
				84DC384C29ADFCFC00946713 /* DatacenterResponse.swift */,
				84DC384D29ADFCFC00946713 /* CallCreatedEvent.swift */,
				84DC384E29ADFCFC00946713 /* JoinCallResponse.swift */,
				84DC384F29ADFCFC00946713 /* CustomVideoEvent.swift */,
				84DC385029ADFCFC00946713 /* BlockUserResponse.swift */,
				84DC385129ADFCFC00946713 /* UnblockedUserEvent.swift */,
				84DC385229ADFCFC00946713 /* MuteUsersResponse.swift */,
				84DC385329ADFCFC00946713 /* BackstageSettings.swift */,
				84DC385429ADFCFC00946713 /* SFUResponse.swift */,
				84DC385529ADFCFC00946713 /* CallCancelledEvent.swift */,
				84DC385629ADFCFC00946713 /* GoLiveResponse.swift */,
				84DC385729ADFCFC00946713 /* QueryCallsResponse.swift */,
				84DC385829ADFCFC00946713 /* CallUpdatedEvent.swift */,
				84DC385929ADFCFC00946713 /* CallRecordingStoppedEvent.swift */,
				84DC385A29ADFCFC00946713 /* RecordSettingsRequest.swift */,
				84DC385B29ADFCFC00946713 /* CallAcceptedEvent.swift */,
				84DC385C29ADFCFC00946713 /* HealthCheckEvent.swift */,
				84DC385D29ADFCFC00946713 /* BlockedUserEvent.swift */,
				84DC385E29ADFCFC00946713 /* PaginationParamsRequest.swift */,
				84DC385F29ADFCFC00946713 /* MuteUsersRequest.swift */,
				84DC386029ADFCFC00946713 /* AudioSettings.swift */,
				84DC386129ADFCFC00946713 /* UnblockUserResponse.swift */,
				84DC386229ADFCFC00946713 /* AnyEvent.swift */,
				84DC386329ADFCFC00946713 /* ICEServer.swift */,
				84DC386429ADFCFC00946713 /* CallStateResponseFields.swift */,
				84DC386529ADFCFC00946713 /* QueryMembersResponse.swift */,
				84DC386629ADFCFC00946713 /* CallRecordingStartedEvent.swift */,
				84DC386729ADFCFC00946713 /* UpdateUserPermissionsResponse.swift */,
				84DC386829ADFCFC00946713 /* MemberRequest.swift */,
				84DC386929ADFCFC00946713 /* CallResponse.swift */,
				84DC386A29ADFCFC00946713 /* UnblockUserRequest.swift */,
				84DC386B29ADFCFC00946713 /* BroadcastSettings.swift */,
				84DC386C29ADFCFC00946713 /* UserResponse.swift */,
				84DC386D29ADFCFC00946713 /* CallSettingsRequest.swift */,
				84DC386E29ADFCFC00946713 /* ScreensharingSettings.swift */,
				84DC386F29ADFCFC00946713 /* UserRequest.swift */,
				84DC387029ADFCFC00946713 /* CallRequest.swift */,
				84DC387129ADFCFC00946713 /* HLSSettings.swift */,
				84DC387229ADFCFC00946713 /* GeofenceSettings.swift */,
				84DC387329ADFCFC00946713 /* MemberResponse.swift */,
				84DC387429ADFCFC00946713 /* GetOrCreateCallRequest.swift */,
				84DC387529ADFCFC00946713 /* CallRejectedEvent.swift */,
				84DC387629ADFCFC00946713 /* UpdateCallResponse.swift */,
				84DC387729ADFCFC00946713 /* Device.swift */,
				84DC387829ADFCFC00946713 /* GetCallEdgeServerRequest.swift */,
				84DC387929ADFCFC00946713 /* UpdateCallRequest.swift */,
				84DC387A29ADFCFC00946713 /* SortParamRequest.swift */,
				84DC387B29ADFCFC00946713 /* RequestPermissionResponse.swift */,
				84DC387C29ADFCFC00946713 /* SendEventRequest.swift */,
				84DC387D29ADFCFC00946713 /* BlockUserRequest.swift */,
				84DC387E29ADFCFC00946713 /* QueryCallsRequest.swift */,
				84DC387F29ADFCFC00946713 /* OwnUserResponse.swift */,
				84DC388029ADFCFC00946713 /* Credentials.swift */,
				84DC388129ADFCFC00946713 /* UpdatedCallPermissionsEvent.swift */,
				84DC388229ADFCFC00946713 /* CallEndedEvent.swift */,
				84DC388329ADFCFC00946713 /* CallSettingsResponse.swift */,
				84DC388429ADFCFC00946713 /* Coordinates.swift */,
				84DC388529ADFCFC00946713 /* GeofenceSettingsRequest.swift */,
				84DC388629ADFCFC00946713 /* RecordSettings.swift */,
				84DC388729ADFCFC00946713 /* JoinCallRequest.swift */,
			);
			path = Models;
			sourceTree = "<group>";
		};
		84EA5D3D28C09A95004D3531 /* Controllers */ = {
			isa = PBXGroup;
			children = (
				84EA5D3E28C09AAB004D3531 /* CallController.swift */,
				84EA5D4028C0ABCB004D3531 /* CallCoordinatorController.swift */,
				8468822328E1C685003BA9EE /* VoipNotificationsController.swift */,
				84A8B88E2993CAFD003AA570 /* PermissionsController.swift */,
				84A88201299E8C5200EA22ED /* EventsController.swift */,
				84BD8FFC29B1019E002CFBA0 /* RecordingController.swift */,
			);
			path = Controllers;
			sourceTree = "<group>";
		};
		84EBAA91288C135700BE3176 /* Utils */ = {
			isa = PBXGroup;
			children = (
				84EBAA92288C137E00BE3176 /* Modifiers.swift */,
				84F3B0E3289174F60088751D /* ContainerHelpers.swift */,
				8434C52C289AA41D0001490A /* ImageExtensions.swift */,
				8434C52E289AA77B0001490A /* BundleExtensions.swift */,
				8458872628A3F34D002A81BF /* HelperViews.swift */,
				846FBE8528AA696900147F6E /* ColorExtensions.swift */,
				846FBE8C28AAEBBC00147F6E /* SearchBar.swift */,
				846FBE8E28AAEC5D00147F6E /* KeyboardReadable.swift */,
				8458B703290ACF2A00F8E487 /* CallSoundsPlayer.swift */,
				849EDA8C297AFD840072A12D /* Camera.swift */,
<<<<<<< HEAD
				8469593D29BF214700134EA0 /* ViewExtensions.swift */,
=======
				8479F83329C09EF1009ECE37 /* UserAvatar.swift */,
>>>>>>> 69f7dca3
			);
			path = Utils;
			sourceTree = "<group>";
		};
		84ED240B286C9500002A3186 /* protobuf */ = {
			isa = PBXGroup;
			children = (
				84A737AC28F4716E001A6769 /* sfu */,
				84FC2C1228ACDF3A00181490 /* ProtoModel.swift */,
			);
			path = protobuf;
			sourceTree = "<group>";
		};
		84F737E7287C137000A363F4 /* Sources */ = {
			isa = PBXGroup;
			children = (
				84F737EE287C13AC00A363F4 /* StreamVideo */,
				84F73829287C146D00A363F4 /* StreamVideoUIKit */,
				84F73808287C141000A363F4 /* StreamVideoSwiftUI */,
			);
			path = Sources;
			sourceTree = "<group>";
		};
		84F737EE287C13AC00A363F4 /* StreamVideo */ = {
			isa = PBXGroup;
			children = (
				84F737EF287C13AC00A363F4 /* StreamVideo.h */,
				84C2996D2876E42D0034B735 /* StreamVideo.swift */,
				8492B874290808AE00006649 /* StreamVideoEnvironment.swift */,
				8478EB12288A054B00525538 /* VideoConfig.swift */,
				84ED240E286C9530002A3186 /* CallViewModel.swift */,
				84EA5D3D28C09A95004D3531 /* Controllers */,
				84FC2C1C28ACF29300181490 /* WebRTC */,
				8456E6D9287EC46D004E180E /* Models */,
				84C299712876E77E0034B735 /* DependencyInjection */,
				84AF64D3287C79220012A503 /* Utils */,
				84A7E17A2883624500526C98 /* WebSockets */,
				84A7E1772881921000526C98 /* HTTPClient */,
				8456E6D8287EC436004E180E /* Errors */,
				84B57D3A2981645900E4E709 /* OpenApi */,
				84ED240B286C9500002A3186 /* protobuf */,
				82B82F2229114001001B5FD7 /* Info.plist */,
			);
			path = StreamVideo;
			sourceTree = "<group>";
		};
		84F737F8287C13AD00A363F4 /* StreamVideoTests */ = {
			isa = PBXGroup;
			children = (
				8469593029BB3D3700134EA0 /* protobuf */,
				84932245290831DB0013C029 /* StreamVideo.xctestplan */,
				8492B87629081CE700006649 /* Mock */,
				8492B8722908024800006649 /* StreamVideoTestCase.swift */,
				8492B870290801DC00006649 /* CallViewModel_Tests.swift */,
			);
			path = StreamVideoTests;
			sourceTree = "<group>";
		};
		84F73808287C141000A363F4 /* StreamVideoSwiftUI */ = {
			isa = PBXGroup;
			children = (
				8434C530289AA8770001490A /* StreamVideoUI.swift */,
				8434C52A289AA3150001490A /* Appearance.swift */,
				8434C528289AA2FA0001490A /* Colors.swift */,
				8434C524289AA2E20001490A /* Fonts.swift */,
				8434C526289AA2F00001490A /* Images.swift */,
				84E86D4E2905E731004BA44C /* Utils.swift */,
				8415D3E2290BC882006E53CB /* Sounds.swift */,
				8498796728A15F0300D06F31 /* ViewFactory.swift */,
				84D419B728E7155100F574F9 /* CallContainer.swift */,
				8458872828A3F920002A81BF /* CallingViews */,
				8434C523289AA2B60001490A /* CallView */,
				84EBAA91288C135700BE3176 /* Utils */,
				8434C532289BB8BE0001490A /* Resources */,
				8434C537289BBB390001490A /* Generated */,
				84F73809287C141000A363F4 /* StreamVideoSwiftUI.h */,
				82B82F2729114176001B5FD7 /* Info.plist */,
			);
			path = StreamVideoSwiftUI;
			sourceTree = "<group>";
		};
		84F73814287C141000A363F4 /* StreamVideoSwiftUITests */ = {
			isa = PBXGroup;
			children = (
				84932244290831B70013C029 /* StreamVideoSwiftUI.xctestplan */,
				8493223A29082EDB0013C029 /* StreamVideoUITestCase.swift */,
				84932241290830E60013C029 /* Utils */,
				8493223529082C530013C029 /* CallingViews */,
			);
			path = StreamVideoSwiftUITests;
			sourceTree = "<group>";
		};
		84F73829287C146D00A363F4 /* StreamVideoUIKit */ = {
			isa = PBXGroup;
			children = (
				84F7382A287C146D00A363F4 /* StreamVideoUIKit.h */,
				84932272290929120013C029 /* Utils */,
				8493226229083BF20013C029 /* CallViewController.swift */,
				82B82F242911414D001B5FD7 /* Info.plist */,
			);
			path = StreamVideoUIKit;
			sourceTree = "<group>";
		};
		84F73833287C146D00A363F4 /* StreamVideoUIKitTests */ = {
			isa = PBXGroup;
			children = (
				8493228129093B270013C029 /* StreamVideoUIKit.xctestplan */,
				84932279290938440013C029 /* CallViewController_Tests.swift */,
			);
			path = StreamVideoUIKitTests;
			sourceTree = "<group>";
		};
		84F73842287C195600A363F4 /* Frameworks */ = {
			isa = PBXGroup;
			children = (
				841F2C7D29429DAD00D8D655 /* libswift_Concurrency.tbd */,
				8400B48E29429ADC00663B99 /* libswift_Concurrency.tbd */,
			);
			name = Frameworks;
			sourceTree = "<group>";
		};
		84FC2C1C28ACF29300181490 /* WebRTC */ = {
			isa = PBXGroup;
			children = (
				84FC2C1D28ACF2AE00181490 /* WebRTCClient.swift */,
				84FC2C2128ACF2E000181490 /* PeerConnection.swift */,
				843697CC28C647B600839D99 /* VideoCapturer.swift */,
				84FC2C2328AD1B5E00181490 /* WebRTCEventDecoder.swift */,
				84FC2C2728AD350100181490 /* WebRTCEvents.swift */,
				84BBF62A28AFC24000387A02 /* PeerConnectionFactory.swift */,
				84EA5D4228C1E944004D3531 /* AudioSession.swift */,
				84BBF62C28AFC72700387A02 /* DefaultRTCMediaConstraints.swift */,
				8411925D28C5E5D00074EF88 /* DefaultRTCConfiguration.swift */,
				8440861D2901A16F0027849C /* SfuMiddleware.swift */,
				84F0867A29632DA30099907A /* VideoFilters.swift */,
			);
			path = WebRTC;
			sourceTree = "<group>";
		};
/* End PBXGroup section */

/* Begin PBXHeadersBuildPhase section */
		84F737E8287C13AC00A363F4 /* Headers */ = {
			isa = PBXHeadersBuildPhase;
			buildActionMask = 2147483647;
			files = (
				84F737FB287C13AD00A363F4 /* StreamVideo.h in Headers */,
			);
			runOnlyForDeploymentPostprocessing = 0;
		};
		84F73802287C141000A363F4 /* Headers */ = {
			isa = PBXHeadersBuildPhase;
			buildActionMask = 2147483647;
			files = (
				84F73817287C141000A363F4 /* StreamVideoSwiftUI.h in Headers */,
			);
			runOnlyForDeploymentPostprocessing = 0;
		};
		84F73823287C146D00A363F4 /* Headers */ = {
			isa = PBXHeadersBuildPhase;
			buildActionMask = 2147483647;
			files = (
				84F73836287C146D00A363F4 /* StreamVideoUIKit.h in Headers */,
			);
			runOnlyForDeploymentPostprocessing = 0;
		};
/* End PBXHeadersBuildPhase section */

/* Begin PBXNativeTarget section */
		82392D502993C9E100941435 /* SwiftUIDemoAppUITests */ = {
			isa = PBXNativeTarget;
			buildConfigurationList = 82392D5B2993C9E100941435 /* Build configuration list for PBXNativeTarget "SwiftUIDemoAppUITests" */;
			buildPhases = (
				82392D4D2993C9E100941435 /* Sources */,
				82392D4E2993C9E100941435 /* Frameworks */,
				82392D4F2993C9E100941435 /* Resources */,
			);
			buildRules = (
			);
			dependencies = (
				82392D582993C9E100941435 /* PBXTargetDependency */,
			);
			name = SwiftUIDemoAppUITests;
			packageProductDependencies = (
				82392D652993CD7B00941435 /* StreamChatTestHelpers */,
			);
			productName = SwiftUIDemoAppUITests;
			productReference = 82392D512993C9E100941435 /* SwiftUIDemoAppUITests.xctest */;
			productType = "com.apple.product-type.bundle.ui-testing";
		};
		842D8BC22865B31B00801910 /* DemoApp */ = {
			isa = PBXNativeTarget;
			buildConfigurationList = 842D8BD12865B31D00801910 /* Build configuration list for PBXNativeTarget "DemoApp" */;
			buildPhases = (
				842D8BBF2865B31B00801910 /* Sources */,
				842D8BC02865B31B00801910 /* Frameworks */,
				842D8BC12865B31B00801910 /* Resources */,
				84F7381F287C141000A363F4 /* Embed Frameworks */,
			);
			buildRules = (
			);
			dependencies = (
				84F73819287C141000A363F4 /* PBXTargetDependency */,
				84F73850287C198500A363F4 /* PBXTargetDependency */,
			);
			name = DemoApp;
			packageProductDependencies = (
				84AF64BD287C34450012A503 /* WebRTC */,
				8423B7552950BB0B00012F8D /* Sentry */,
			);
			productName = StreamVideoSwiftUI;
			productReference = 842D8BC32865B31B00801910 /* DemoApp.app */;
			productType = "com.apple.product-type.application";
		};
		8493224B290837890013C029 /* DemoAppUIKit */ = {
			isa = PBXNativeTarget;
			buildConfigurationList = 8493225D2908378B0013C029 /* Build configuration list for PBXNativeTarget "DemoAppUIKit" */;
			buildPhases = (
				84932248290837890013C029 /* Sources */,
				84932249290837890013C029 /* Frameworks */,
				8493224A290837890013C029 /* Resources */,
				848A805A290A808A00F3079B /* Embed Frameworks */,
			);
			buildRules = (
			);
			dependencies = (
				8493226529083DBD0013C029 /* PBXTargetDependency */,
			);
			name = DemoAppUIKit;
			packageProductDependencies = (
				84767501290A824B0015DC53 /* WebRTC */,
				84A26C9829435F4100B29E53 /* NukeUI */,
			);
			productName = DemoAppUIKit;
			productReference = 8493224C290837890013C029 /* DemoAppUIKit.app */;
			productType = "com.apple.product-type.application";
		};
		84F737EC287C13AC00A363F4 /* StreamVideo */ = {
			isa = PBXNativeTarget;
			buildConfigurationList = 84F737FC287C13AD00A363F4 /* Build configuration list for PBXNativeTarget "StreamVideo" */;
			buildPhases = (
				84F737E8287C13AC00A363F4 /* Headers */,
				84F737E9287C13AC00A363F4 /* Sources */,
				84F737EA287C13AC00A363F4 /* Frameworks */,
				84F737EB287C13AC00A363F4 /* Resources */,
			);
			buildRules = (
			);
			dependencies = (
			);
			name = StreamVideo;
			packageProductDependencies = (
				84AF64BB287C34320012A503 /* WebRTC */,
				84BE8A5528BE314000B34D2F /* SwiftProtobuf */,
			);
			productName = StreamVideo;
			productReference = 84F737ED287C13AC00A363F4 /* StreamVideo.framework */;
			productType = "com.apple.product-type.framework";
		};
		84F737F3287C13AD00A363F4 /* StreamVideoTests */ = {
			isa = PBXNativeTarget;
			buildConfigurationList = 84F737FF287C13AD00A363F4 /* Build configuration list for PBXNativeTarget "StreamVideoTests" */;
			buildPhases = (
				84F737F0287C13AD00A363F4 /* Sources */,
				84F737F1287C13AD00A363F4 /* Frameworks */,
				84F737F2287C13AD00A363F4 /* Resources */,
			);
			buildRules = (
			);
			dependencies = (
				84F737F7287C13AD00A363F4 /* PBXTargetDependency */,
			);
			name = StreamVideoTests;
			productName = StreamVideoTests;
			productReference = 84F737F4287C13AD00A363F4 /* StreamVideoTests.xctest */;
			productType = "com.apple.product-type.bundle.unit-test";
		};
		84F73806287C141000A363F4 /* StreamVideoSwiftUI */ = {
			isa = PBXNativeTarget;
			buildConfigurationList = 84F7381C287C141000A363F4 /* Build configuration list for PBXNativeTarget "StreamVideoSwiftUI" */;
			buildPhases = (
				84F73802287C141000A363F4 /* Headers */,
				8434C53A289BBDF30001490A /* SwiftGen */,
				84F73803287C141000A363F4 /* Sources */,
				84F73804287C141000A363F4 /* Frameworks */,
				84F73805287C141000A363F4 /* Resources */,
			);
			buildRules = (
			);
			dependencies = (
				84932247290832B90013C029 /* PBXTargetDependency */,
			);
			name = StreamVideoSwiftUI;
			packageProductDependencies = (
				84B9A58E29140D3D004DE31A /* Nuke */,
				84C619C529432E890051C513 /* NukeUI */,
			);
			productName = StreamVideoSwiftUI;
			productReference = 84F73807287C141000A363F4 /* StreamVideoSwiftUI.framework */;
			productType = "com.apple.product-type.framework";
		};
		84F7380D287C141000A363F4 /* StreamVideoSwiftUITests */ = {
			isa = PBXNativeTarget;
			buildConfigurationList = 84F73820287C141000A363F4 /* Build configuration list for PBXNativeTarget "StreamVideoSwiftUITests" */;
			buildPhases = (
				84F7380A287C141000A363F4 /* Sources */,
				84F7380B287C141000A363F4 /* Frameworks */,
				84F7380C287C141000A363F4 /* Resources */,
			);
			buildRules = (
			);
			dependencies = (
				84F73811287C141000A363F4 /* PBXTargetDependency */,
			);
			name = StreamVideoSwiftUITests;
			packageProductDependencies = (
				8493223F290830390013C029 /* SnapshotTesting */,
			);
			productName = StreamVideoSwiftUITests;
			productReference = 84F7380E287C141000A363F4 /* StreamVideoSwiftUITests.xctest */;
			productType = "com.apple.product-type.bundle.unit-test";
		};
		84F73827287C146D00A363F4 /* StreamVideoUIKit */ = {
			isa = PBXNativeTarget;
			buildConfigurationList = 84F73837287C146D00A363F4 /* Build configuration list for PBXNativeTarget "StreamVideoUIKit" */;
			buildPhases = (
				84F73823287C146D00A363F4 /* Headers */,
				84F73824287C146D00A363F4 /* Sources */,
				84F73825287C146D00A363F4 /* Frameworks */,
				84F73826287C146D00A363F4 /* Resources */,
			);
			buildRules = (
			);
			dependencies = (
				8493226729083DCB0013C029 /* PBXTargetDependency */,
				84F7384B287C196B00A363F4 /* PBXTargetDependency */,
			);
			name = StreamVideoUIKit;
			packageProductDependencies = (
				84B9A59229140D44004DE31A /* Nuke */,
				84B9A59429140D44004DE31A /* NukeUI */,
			);
			productName = StreamVideoUIKit;
			productReference = 84F73828287C146D00A363F4 /* StreamVideoUIKit.framework */;
			productType = "com.apple.product-type.framework";
		};
		84F7382E287C146D00A363F4 /* StreamVideoUIKitTests */ = {
			isa = PBXNativeTarget;
			buildConfigurationList = 84F7383A287C146D00A363F4 /* Build configuration list for PBXNativeTarget "StreamVideoUIKitTests" */;
			buildPhases = (
				84F7382B287C146D00A363F4 /* Sources */,
				84F7382C287C146D00A363F4 /* Frameworks */,
				84F7382D287C146D00A363F4 /* Resources */,
			);
			buildRules = (
			);
			dependencies = (
				84F73832287C146D00A363F4 /* PBXTargetDependency */,
			);
			name = StreamVideoUIKitTests;
			packageProductDependencies = (
				8493227F29093A9E0013C029 /* SnapshotTesting */,
			);
			productName = StreamVideoUIKitTests;
			productReference = 84F7382F287C146D00A363F4 /* StreamVideoUIKitTests.xctest */;
			productType = "com.apple.product-type.bundle.unit-test";
		};
/* End PBXNativeTarget section */

/* Begin PBXProject section */
		842D8BBB2865B31B00801910 /* Project object */ = {
			isa = PBXProject;
			attributes = {
				BuildIndependentTargetsInParallel = 1;
				LastSwiftUpdateCheck = 1420;
				LastUpgradeCheck = 1330;
				TargetAttributes = {
					82392D502993C9E100941435 = {
						CreatedOnToolsVersion = 14.2;
						TestTargetID = 842D8BC22865B31B00801910;
					};
					842D8BC22865B31B00801910 = {
						CreatedOnToolsVersion = 13.3.1;
					};
					8493224B290837890013C029 = {
						CreatedOnToolsVersion = 14.1;
					};
					84F737EC287C13AC00A363F4 = {
						CreatedOnToolsVersion = 13.3.1;
						LastSwiftMigration = 1420;
					};
					84F737F3287C13AD00A363F4 = {
						CreatedOnToolsVersion = 13.3.1;
					};
					84F73806287C141000A363F4 = {
						CreatedOnToolsVersion = 13.3.1;
					};
					84F7380D287C141000A363F4 = {
						CreatedOnToolsVersion = 13.3.1;
						TestTargetID = 842D8BC22865B31B00801910;
					};
					84F73827287C146D00A363F4 = {
						CreatedOnToolsVersion = 13.3.1;
						LastSwiftMigration = 1410;
					};
					84F7382E287C146D00A363F4 = {
						CreatedOnToolsVersion = 13.3.1;
					};
				};
			};
			buildConfigurationList = 842D8BBE2865B31B00801910 /* Build configuration list for PBXProject "StreamVideo" */;
			compatibilityVersion = "Xcode 13.0";
			developmentRegion = en;
			hasScannedForEncodings = 0;
			knownRegions = (
				en,
				Base,
			);
			mainGroup = 842D8BBA2865B31B00801910;
			packageReferences = (
				84AF64BA287C34320012A503 /* XCRemoteSwiftPackageReference "Specs" */,
				84BE8A5428BE314000B34D2F /* XCRemoteSwiftPackageReference "swift-protobuf" */,
				8403BFCA28EB09D100CBE341 /* XCRemoteSwiftPackageReference "Nuke" */,
				8493223E290830390013C029 /* XCRemoteSwiftPackageReference "swift-snapshot-testing" */,
				8423B7542950BB0A00012F8D /* XCRemoteSwiftPackageReference "sentry-cocoa" */,
				82392D622993CD4700941435 /* XCRemoteSwiftPackageReference "stream-chat-swift-test-helpers" */,
			);
			productRefGroup = 842D8BC42865B31B00801910 /* Products */;
			projectDirPath = "";
			projectRoot = "";
			targets = (
				84F737EC287C13AC00A363F4 /* StreamVideo */,
				84F737F3287C13AD00A363F4 /* StreamVideoTests */,
				84F73806287C141000A363F4 /* StreamVideoSwiftUI */,
				84F7380D287C141000A363F4 /* StreamVideoSwiftUITests */,
				84F73827287C146D00A363F4 /* StreamVideoUIKit */,
				84F7382E287C146D00A363F4 /* StreamVideoUIKitTests */,
				842D8BC22865B31B00801910 /* DemoApp */,
				8493224B290837890013C029 /* DemoAppUIKit */,
				82392D502993C9E100941435 /* SwiftUIDemoAppUITests */,
			);
		};
/* End PBXProject section */

/* Begin PBXResourcesBuildPhase section */
		82392D4F2993C9E100941435 /* Resources */ = {
			isa = PBXResourcesBuildPhase;
			buildActionMask = 2147483647;
			files = (
			);
			runOnlyForDeploymentPostprocessing = 0;
		};
		842D8BC12865B31B00801910 /* Resources */ = {
			isa = PBXResourcesBuildPhase;
			buildActionMask = 2147483647;
			files = (
				842D8BDC2865B37800801910 /* Preview Assets.xcassets in Resources */,
				842C7EBF28A2B3FA00C2AB7F /* Assets.xcassets in Resources */,
				842D8BDB2865B37800801910 /* Assets.xcassets in Resources */,
			);
			runOnlyForDeploymentPostprocessing = 0;
		};
		8493224A290837890013C029 /* Resources */ = {
			isa = PBXResourcesBuildPhase;
			buildActionMask = 2147483647;
			files = (
				8493225B2908378B0013C029 /* LaunchScreen.storyboard in Resources */,
				849322582908378B0013C029 /* Assets.xcassets in Resources */,
			);
			runOnlyForDeploymentPostprocessing = 0;
		};
		84F737EB287C13AC00A363F4 /* Resources */ = {
			isa = PBXResourcesBuildPhase;
			buildActionMask = 2147483647;
			files = (
			);
			runOnlyForDeploymentPostprocessing = 0;
		};
		84F737F2287C13AD00A363F4 /* Resources */ = {
			isa = PBXResourcesBuildPhase;
			buildActionMask = 2147483647;
			files = (
			);
			runOnlyForDeploymentPostprocessing = 0;
		};
		84F73805287C141000A363F4 /* Resources */ = {
			isa = PBXResourcesBuildPhase;
			buildActionMask = 2147483647;
			files = (
				8415D3E1290B2AF2006E53CB /* outgoing.m4a in Resources */,
				8434C539289BBBBA0001490A /* L10n_template.stencil in Resources */,
				8458B706290ACFE400F8E487 /* incoming.wav in Resources */,
				8434C53B289BBF020001490A /* Localizable.strings in Resources */,
				842C7EBE28A2B31400C2AB7F /* Assets.xcassets in Resources */,
				8434C53E289BBF120001490A /* Localizable.stringsdict in Resources */,
			);
			runOnlyForDeploymentPostprocessing = 0;
		};
		84F7380C287C141000A363F4 /* Resources */ = {
			isa = PBXResourcesBuildPhase;
			buildActionMask = 2147483647;
			files = (
			);
			runOnlyForDeploymentPostprocessing = 0;
		};
		84F73826287C146D00A363F4 /* Resources */ = {
			isa = PBXResourcesBuildPhase;
			buildActionMask = 2147483647;
			files = (
			);
			runOnlyForDeploymentPostprocessing = 0;
		};
		84F7382D287C146D00A363F4 /* Resources */ = {
			isa = PBXResourcesBuildPhase;
			buildActionMask = 2147483647;
			files = (
			);
			runOnlyForDeploymentPostprocessing = 0;
		};
/* End PBXResourcesBuildPhase section */

/* Begin PBXShellScriptBuildPhase section */
		8434C53A289BBDF30001490A /* SwiftGen */ = {
			isa = PBXShellScriptBuildPhase;
			alwaysOutOfDate = 1;
			buildActionMask = 2147483647;
			files = (
			);
			inputFileListPaths = (
			);
			inputPaths = (
			);
			name = SwiftGen;
			outputFileListPaths = (
			);
			outputPaths = (
			);
			runOnlyForDeploymentPostprocessing = 0;
			shellPath = /bin/sh;
			shellScript = "if which mint >/dev/null && mint which swiftgen; then\n  xcrun --sdk macosx mint run swiftgen config run --config Sources/StreamVideoSwiftUI/.swiftgen.yml\nelse\n  echo \"Warning: Bootstrap not run, please run ./Scripts/bootstrap.sh\"\nfi\n";
		};
/* End PBXShellScriptBuildPhase section */

/* Begin PBXSourcesBuildPhase section */
		82392D4D2993C9E100941435 /* Sources */ = {
			isa = PBXSourcesBuildPhase;
			buildActionMask = 2147483647;
			files = (
				82392D5F2993CCB300941435 /* ParticipantRobot.swift in Sources */,
				82C837E429A5333700CB6B0E /* CallDetailsPage.swift in Sources */,
				82C837E229A532C000CB6B0E /* LoginPage.swift in Sources */,
				82392D542993C9E100941435 /* StreamTestCase.swift in Sources */,
				82C837E029A531ED00CB6B0E /* CallPage.swift in Sources */,
				82392D6B2993CDF500941435 /* UserRobot.swift in Sources */,
				82392D6F2994027C00941435 /* TerminalRobot.swift in Sources */,
				82392D6D2993CE7200941435 /* StreamVideoUITests.swift in Sources */,
				828DE5BD299521EF00F93197 /* UserRobot+Asserts.swift in Sources */,
				82392D71299403B200941435 /* VideoTests.swift in Sources */,
			);
			runOnlyForDeploymentPostprocessing = 0;
		};
		842D8BBF2865B31B00801910 /* Sources */ = {
			isa = PBXSourcesBuildPhase;
			buildActionMask = 2147483647;
			files = (
				8456E6C4287EB43A004E180E /* LoginViewModel.swift in Sources */,
				8403C0AF2897D9940092BD43 /* VoipPushService.swift in Sources */,
				8456E6C6287EB55F004E180E /* AppState.swift in Sources */,
				8456E6C2287EB405004E180E /* LoginView.swift in Sources */,
				84093811288A90390089A35B /* HomeView.swift in Sources */,
				844299432942484A0037232A /* DemoUsers.swift in Sources */,
				84ED240D286C9515002A3186 /* CallView.swift in Sources */,
				8403C0AD2897CF4D0092BD43 /* CallKitService.swift in Sources */,
				840A5A5829054F98006A1E4B /* MockUserListProvider.swift in Sources */,
				842D8BDA2865B37800801910 /* StreamVideoSwiftUIApp.swift in Sources */,
				845C573228DDC57B00D38FCC /* DemoAppUtils.swift in Sources */,
				84BD8FF429B0F208002CFBA0 /* HTTPClient.swift in Sources */,
				84201793288AB699004964B3 /* AddUserView.swift in Sources */,
				8468821328DFA448003BA9EE /* LocalStorage.swift in Sources */,
				8434C5222899572F0001490A /* CallService.swift in Sources */,
				84BD8FF629B0F27F002CFBA0 /* TokenService.swift in Sources */,
			);
			runOnlyForDeploymentPostprocessing = 0;
		};
		84932248290837890013C029 /* Sources */ = {
			isa = PBXSourcesBuildPhase;
			buildActionMask = 2147483647;
			files = (
				8493226A290919F10013C029 /* LoginViewController.swift in Sources */,
				84932270290923960013C029 /* LocalStorage.swift in Sources */,
				84BD8FF929B0F97E002CFBA0 /* HTTPClient.swift in Sources */,
				8493224F2908378A0013C029 /* AppDelegate.swift in Sources */,
				84BD8FF829B0F97B002CFBA0 /* TokenService.swift in Sources */,
				84E4F7922947476400DD4CE3 /* CallViewHelper.swift in Sources */,
				849322512908378A0013C029 /* SceneDelegate.swift in Sources */,
				8493226F2909238F0013C029 /* AppState.swift in Sources */,
				84BD8FFB29B0FA5B002CFBA0 /* LoginView.swift in Sources */,
				849322612908385C0013C029 /* HomeViewController.swift in Sources */,
				84BD8FF729B0F964002CFBA0 /* LoginViewModel.swift in Sources */,
				8493226E2909235C0013C029 /* AddUserView.swift in Sources */,
				844299442942484A0037232A /* DemoUsers.swift in Sources */,
			);
			runOnlyForDeploymentPostprocessing = 0;
		};
		84F737E9287C13AC00A363F4 /* Sources */ = {
			isa = PBXSourcesBuildPhase;
			buildActionMask = 2147483647;
			files = (
				84DC389729ADFCFD00946713 /* StopLiveResponse.swift in Sources */,
				84AF64D5287C79320012A503 /* RawJSON.swift in Sources */,
				84F73858287C1A3400A363F4 /* ConnectionState.swift in Sources */,
				84B04BE728941EA6003A8DCD /* StatsConstants.swift in Sources */,
				8478EB13288A054B00525538 /* VideoConfig.swift in Sources */,
				8492B875290808AE00006649 /* StreamVideoEnvironment.swift in Sources */,
				84A7E184288362DF00526C98 /* Atomic.swift in Sources */,
				8409465B29AF4EEC007AF5BF /* ListRecordingsResponse.swift in Sources */,
				8490DD21298D4ADF007E53D2 /* StreamJsonDecoder.swift in Sources */,
				84DC389C29ADFCFD00946713 /* GetOrCreateCallResponse.swift in Sources */,
				84A737CE28F4716E001A6769 /* signal.pb.swift in Sources */,
				8456E6D1287EC343004E180E /* Logger.swift in Sources */,
				84A7E1802883629700526C98 /* WebSocketClient.swift in Sources */,
				84F0867B29632DA40099907A /* VideoFilters.swift in Sources */,
				84F3B0E0289150B10088751D /* CallParticipant.swift in Sources */,
				843697CF28C7898A00839D99 /* VideoOptions.swift in Sources */,
				8409465629AF4EEC007AF5BF /* CallReactionEvent.swift in Sources */,
				84DC38D329ADFCFD00946713 /* CallEndedEvent.swift in Sources */,
				84A737D028F4716E001A6769 /* models.pb.swift in Sources */,
				84DC388E29ADFCFD00946713 /* JSONEncodingHelper.swift in Sources */,
				84F73854287C1A2D00A363F4 /* InjectedValuesExtensions.swift in Sources */,
				84DC38D829ADFCFD00946713 /* JoinCallRequest.swift in Sources */,
				84DC38C929ADFCFD00946713 /* GetCallEdgeServerRequest.swift in Sources */,
				84AF64D2287C78E70012A503 /* User.swift in Sources */,
				84274F482884251600CF8794 /* InternetConnection.swift in Sources */,
				84DC389129ADFCFD00946713 /* VideoSettings.swift in Sources */,
				8456E6D6287EC343004E180E /* LogFormatter.swift in Sources */,
				84A7E18C288363AC00526C98 /* EventNotificationCenter.swift in Sources */,
				84A7E1962883661A00526C98 /* BackgroundTaskScheduler.swift in Sources */,
				84DC38DD29ADFCFD00946713 /* Models.swift in Sources */,
				84BBF62B28AFC24000387A02 /* PeerConnectionFactory.swift in Sources */,
				8490DD1F298D39D9007E53D2 /* JsonEventDecoder.swift in Sources */,
				84DC38C229ADFCFD00946713 /* HLSSettings.swift in Sources */,
				84DC38B229ADFCFD00946713 /* UnblockUserResponse.swift in Sources */,
				84DC38B529ADFCFD00946713 /* CallStateResponseFields.swift in Sources */,
				84DC38D129ADFCFD00946713 /* Credentials.swift in Sources */,
				84A7E1B02883E73100526C98 /* EventBatcher.swift in Sources */,
				84DC38DB29ADFCFD00946713 /* JSONDataEncoding.swift in Sources */,
				84A7E17428814D7400526C98 /* LatencyService.swift in Sources */,
				8411925E28C5E5D00074EF88 /* DefaultRTCConfiguration.swift in Sources */,
				8409465929AF4EEC007AF5BF /* SendReactionResponse.swift in Sources */,
				8456E6D5287EC343004E180E /* PrefixLogFormatter.swift in Sources */,
				84EBAA8E288BCB2700BE3176 /* CallsMiddleware.swift in Sources */,
				84EA5D4328C1E944004D3531 /* AudioSession.swift in Sources */,
				84DC38C629ADFCFD00946713 /* CallRejectedEvent.swift in Sources */,
				84DC38D529ADFCFD00946713 /* Coordinates.swift in Sources */,
				84DC38B729ADFCFD00946713 /* CallRecordingStartedEvent.swift in Sources */,
				84DC389529ADFCFD00946713 /* QueryMembersRequest.swift in Sources */,
				84DC38DE29ADFCFD00946713 /* SynchronizedDictionary.swift in Sources */,
				84DC38AB29ADFCFD00946713 /* RecordSettingsRequest.swift in Sources */,
				84EA5D3F28C09AAC004D3531 /* CallController.swift in Sources */,
				84A88204299F83C500EA22ED /* CustomEventsMiddleware.swift in Sources */,
				84DC38CA29ADFCFD00946713 /* UpdateCallRequest.swift in Sources */,
				84AF64D9287C79F60012A503 /* Errors.swift in Sources */,
				84DC389429ADFCFD00946713 /* UpdateUserPermissionsRequest.swift in Sources */,
				8456E6D3287EC343004E180E /* BaseLogDestination.swift in Sources */,
				84DC38CD29ADFCFD00946713 /* SendEventRequest.swift in Sources */,
				84EA5D4128C0ABCB004D3531 /* CallCoordinatorController.swift in Sources */,
				84DC38B029ADFCFD00946713 /* MuteUsersRequest.swift in Sources */,
				84A7E18A2883638200526C98 /* URLSessionWebSocketEngine.swift in Sources */,
				8456E6D2287EC343004E180E /* ConsoleLogDestination.swift in Sources */,
				84DC38A529ADFCFD00946713 /* SFUResponse.swift in Sources */,
				84A737D128F4716E001A6769 /* events.pb.swift in Sources */,
				84DC389929ADFCFD00946713 /* GetCallEdgeServerResponse.swift in Sources */,
				84DC38C129ADFCFD00946713 /* CallRequest.swift in Sources */,
				84DC38A829ADFCFD00946713 /* QueryCallsResponse.swift in Sources */,
				8409465829AF4EEC007AF5BF /* SendReactionRequest.swift in Sources */,
				84B9A56D29112F39004DE31A /* EndpointConfig.swift in Sources */,
				8469593829BB6B4E00134EA0 /* GetEdgesResponse.swift in Sources */,
				84F7383D287C18E500A363F4 /* CallViewModel.swift in Sources */,
				84DC389A29ADFCFD00946713 /* APIError.swift in Sources */,
				84A8416D29A3CD1E009E1261 /* CoordinatorRequests.swift in Sources */,
				84AF64DB287C7A2C0012A503 /* ErrorPayload.swift in Sources */,
				84DC38B329ADFCFD00946713 /* AnyEvent.swift in Sources */,
				84A7E1812883629700526C98 /* WebSocketPingController.swift in Sources */,
				84DC389329ADFCFD00946713 /* ScreensharingSettingsRequest.swift in Sources */,
				84DC38BC29ADFCFD00946713 /* BroadcastSettings.swift in Sources */,
				84DC389F29ADFCFD00946713 /* JoinCallResponse.swift in Sources */,
				84A7E1AE2883E6B300526C98 /* HTTPUtils.swift in Sources */,
				84DC38D229ADFCFD00946713 /* UpdatedCallPermissionsEvent.swift in Sources */,
				8458872E28A4EC1F002A81BF /* CallSettings.swift in Sources */,
				84DC389829ADFCFD00946713 /* VideoSettingsRequest.swift in Sources */,
				84A88202299E8C5200EA22ED /* EventsController.swift in Sources */,
				8419479A2886EBD20007B36E /* UserConnectionProvider.swift in Sources */,
				8469593429BB5CE200134EA0 /* HTTPConfig.swift in Sources */,
				84A8B8912993D3AB003AA570 /* PermissionsMiddleware.swift in Sources */,
				84AF64D7287C79610012A503 /* Token.swift in Sources */,
				84DC38AC29ADFCFD00946713 /* CallAcceptedEvent.swift in Sources */,
				84FC2C2828AD350100181490 /* WebRTCEvents.swift in Sources */,
				84DC38A129ADFCFD00946713 /* BlockUserResponse.swift in Sources */,
				84F3B0DA289083E70088751D /* WebSocketConstants.swift in Sources */,
				8440861E2901A1700027849C /* SfuMiddleware.swift in Sources */,
				84DC38C829ADFCFD00946713 /* Device.swift in Sources */,
				84DC38D729ADFCFD00946713 /* RecordSettings.swift in Sources */,
				84DC38B929ADFCFD00946713 /* MemberRequest.swift in Sources */,
				84DC38BE29ADFCFD00946713 /* CallSettingsRequest.swift in Sources */,
				84A7E1862883632100526C98 /* ConnectionStatus.swift in Sources */,
				84DC38A729ADFCFD00946713 /* GoLiveResponse.swift in Sources */,
				84DC38C329ADFCFD00946713 /* GeofenceSettings.swift in Sources */,
				8469593729BB6B4E00134EA0 /* EdgeResponse.swift in Sources */,
				84BD8FFF29B109B5002CFBA0 /* RecordingEventsMiddleware.swift in Sources */,
				84DC38BD29ADFCFD00946713 /* UserResponse.swift in Sources */,
				84F73856287C1A3400A363F4 /* CallType.swift in Sources */,
				84DC38C529ADFCFD00946713 /* GetOrCreateCallRequest.swift in Sources */,
				84A881FE299E478D00EA22ED /* AnyDecodable.swift in Sources */,
				84BD8FFD29B1019E002CFBA0 /* RecordingController.swift in Sources */,
				84A881FC299E476000EA22ED /* AnyCodable.swift in Sources */,
				84DC38C429ADFCFD00946713 /* MemberResponse.swift in Sources */,
				848EDB8D29940DA8008A65E5 /* CallCapabilities.swift in Sources */,
				8468822428E1C685003BA9EE /* VoipNotificationsController.swift in Sources */,
				84DC38CB29ADFCFD00946713 /* SortParamRequest.swift in Sources */,
				84F7385A287C1A3400A363F4 /* Call.swift in Sources */,
				841947982886D9CD0007B36E /* BundleExtensions.swift in Sources */,
				84274F462884249A00CF8794 /* ConnectionRecoveryHandler.swift in Sources */,
				84F73853287C1A2900A363F4 /* InjectedValues.swift in Sources */,
				84DC38D029ADFCFD00946713 /* OwnUserResponse.swift in Sources */,
				84A7E1922883647200526C98 /* Event.swift in Sources */,
				84DC38A629ADFCFD00946713 /* CallCancelledEvent.swift in Sources */,
				84DC38D629ADFCFD00946713 /* GeofenceSettingsRequest.swift in Sources */,
				84DC38BB29ADFCFD00946713 /* UnblockUserRequest.swift in Sources */,
				84DC38A229ADFCFD00946713 /* UnblockedUserEvent.swift in Sources */,
				84F73855287C1A3400A363F4 /* Utils.swift in Sources */,
				84DC389029ADFCFD00946713 /* SendEventResponse.swift in Sources */,
				8456E6DB287EC530004E180E /* StreamRuntimeCheck.swift in Sources */,
				84A7379C28F0557F001A6769 /* CallEvents.swift in Sources */,
				8456E6D4287EC343004E180E /* LogDestination.swift in Sources */,
				84DC38DC29ADFCFD00946713 /* Configuration.swift in Sources */,
				84C267C928F5980F00F0F673 /* ConnectOptions.swift in Sources */,
				84DC389D29ADFCFD00946713 /* DatacenterResponse.swift in Sources */,
				84FC2C1E28ACF2AE00181490 /* WebRTCClient.swift in Sources */,
				84DC389E29ADFCFD00946713 /* CallCreatedEvent.swift in Sources */,
				84A8B88F2993CAFD003AA570 /* PermissionsController.swift in Sources */,
				84DC38AE29ADFCFD00946713 /* BlockedUserEvent.swift in Sources */,
				84DC38CC29ADFCFD00946713 /* RequestPermissionResponse.swift in Sources */,
				84A7E1A82883E46200526C98 /* Timers.swift in Sources */,
				84DC38B129ADFCFD00946713 /* AudioSettings.swift in Sources */,
				84A88200299E484800EA22ED /* AnyEncodable.swift in Sources */,
				84FC2C2428AD1B5E00181490 /* WebRTCEventDecoder.swift in Sources */,
				84DC389B29ADFCFD00946713 /* PermissionRequestEvent.swift in Sources */,
				84DC38AF29ADFCFD00946713 /* PaginationParamsRequest.swift in Sources */,
				84DC38A429ADFCFD00946713 /* BackstageSettings.swift in Sources */,
				84BBF62D28AFC72700387A02 /* DefaultRTCMediaConstraints.swift in Sources */,
				84EBAA90288BCEAA00BE3176 /* IncomingCall.swift in Sources */,
				84DC38DA29ADFCFD00946713 /* Extensions.swift in Sources */,
				84B57E1729817A5900E4E709 /* CoordinatorClient.swift in Sources */,
				84DC38B629ADFCFD00946713 /* QueryMembersResponse.swift in Sources */,
				84DC38D429ADFCFD00946713 /* CallSettingsResponse.swift in Sources */,
				84A737CF28F4716E001A6769 /* signal.twirp.swift in Sources */,
				84A7E1942883652000526C98 /* EventMiddleware.swift in Sources */,
				84DC38D929ADFCFD00946713 /* OpenISO8601DateFormatter.swift in Sources */,
				84DC38A929ADFCFD00946713 /* CallUpdatedEvent.swift in Sources */,
				84A7E1892883638200526C98 /* WebSocketEngine.swift in Sources */,
				84DC38B429ADFCFD00946713 /* ICEServer.swift in Sources */,
				82686160290A7556005BFFED /* SystemEnvironment.swift in Sources */,
				8490DD23298D5330007E53D2 /* Data+Gzip.swift in Sources */,
				84DC38B829ADFCFD00946713 /* UpdateUserPermissionsResponse.swift in Sources */,
				84DC38C029ADFCFD00946713 /* UserRequest.swift in Sources */,
				84A7E1792881922400526C98 /* HTTPClient.swift in Sources */,
				84DC389629ADFCFD00946713 /* EndCallResponse.swift in Sources */,
				84FC2C2228ACF2E000181490 /* PeerConnection.swift in Sources */,
				84F73859287C1A3400A363F4 /* StreamVideo.swift in Sources */,
				84DC38C729ADFCFD00946713 /* UpdateCallResponse.swift in Sources */,
				84A7E1AA2883E4AD00526C98 /* APIKey.swift in Sources */,
				84E4F7D1294CB5F300DD4CE3 /* ConnectionQuality.swift in Sources */,
				84A7E1AC2883E51E00526C98 /* HTTPHeader.swift in Sources */,
				84DC38AD29ADFCFD00946713 /* HealthCheckEvent.swift in Sources */,
				8409465729AF4EEC007AF5BF /* CallRecording.swift in Sources */,
				84DC38AA29ADFCFD00946713 /* CallRecordingStoppedEvent.swift in Sources */,
				84DC38CE29ADFCFD00946713 /* BlockUserRequest.swift in Sources */,
				84DC38A029ADFCFD00946713 /* CustomVideoEvent.swift in Sources */,
				84DC38A329ADFCFD00946713 /* MuteUsersResponse.swift in Sources */,
				84DC38BF29ADFCFD00946713 /* ScreensharingSettings.swift in Sources */,
				84DC389229ADFCFD00946713 /* RequestPermissionRequest.swift in Sources */,
				84FC2C1328ACDF3A00181490 /* ProtoModel.swift in Sources */,
				84DC38BA29ADFCFD00946713 /* CallResponse.swift in Sources */,
				843697CD28C647B600839D99 /* VideoCapturer.swift in Sources */,
				84DC388F29ADFCFD00946713 /* CodableHelper.swift in Sources */,
				8409465A29AF4EEC007AF5BF /* ReactionResponse.swift in Sources */,
				84DC38CF29ADFCFD00946713 /* QueryCallsRequest.swift in Sources */,
				84A7E1822883629700526C98 /* RetryStrategy.swift in Sources */,
			);
			runOnlyForDeploymentPostprocessing = 0;
		};
		84F737F0287C13AD00A363F4 /* Sources */ = {
			isa = PBXSourcesBuildPhase;
			buildActionMask = 2147483647;
			files = (
				8492B871290801DC00006649 /* CallViewModel_Tests.swift in Sources */,
				8492B87A29081E6600006649 /* MockStreamVideo.swift in Sources */,
				8492B87829081D1600006649 /* MockHTTPClient.swift in Sources */,
				8469593229BB3D7500134EA0 /* SignalServer_Tests.swift in Sources */,
				84CBBE0B29228BA900D0DA61 /* StreamVideoTestCase.swift in Sources */,
			);
			runOnlyForDeploymentPostprocessing = 0;
		};
		84F73803287C141000A363F4 /* Sources */ = {
			isa = PBXSourcesBuildPhase;
			buildActionMask = 2147483647;
			files = (
				8434C542289BC0B00001490A /* L10n.swift in Sources */,
				846FBE8628AA696900147F6E /* ColorExtensions.swift in Sources */,
				84231E4728B2506B007985EF /* VideoRenderer.swift in Sources */,
				842C7EAE28A2773700C2AB7F /* IncomingCallView.swift in Sources */,
				84E4F7D3294CCBE700DD4CE3 /* ConnectionQualityIndicator.swift in Sources */,
				8434C52F289AA77B0001490A /* BundleExtensions.swift in Sources */,
				842C7EB828A2916700C2AB7F /* IncomingCallViewModel.swift in Sources */,
				8434C529289AA2FA0001490A /* Colors.swift in Sources */,
				84F3B0DE28913E0F0088751D /* CallControlsView.swift in Sources */,
				8434C52D289AA41D0001490A /* ImageExtensions.swift in Sources */,
				849EDA8B297AFCC80072A12D /* PreJoiningView.swift in Sources */,
				848A73C229269E7D0089AA6E /* CornerDragableView.swift in Sources */,
				84DC382D29A8B9EC00946713 /* CallParticipantMenuAction.swift in Sources */,
				84F3B0E528917C620088751D /* Modifiers.swift in Sources */,
				843697D228C7A25F00839D99 /* ParticipantsGridView.swift in Sources */,
				8415D3E3290BC882006E53CB /* Sounds.swift in Sources */,
				8442993C294232360037232A /* IncomingCallView_iOS13.swift in Sources */,
				82A6678029B63F5400B55BFC /* ModifiedContent.swift in Sources */,
				84E86D4F2905E731004BA44C /* Utils.swift in Sources */,
				84D419B828E7155100F574F9 /* CallContainer.swift in Sources */,
				8434C531289AA8770001490A /* StreamVideoUI.swift in Sources */,
				844299412942394C0037232A /* VideoView_iOS13.swift in Sources */,
				846FBE8928AAD83C00147F6E /* InviteParticipantsView.swift in Sources */,
				840A5A5629054F69006A1E4B /* UserListProvider.swift in Sources */,
				8458872A28A3F935002A81BF /* OutgoingCallView.swift in Sources */,
				8457CF9128BB835F00E8CF50 /* CallView.swift in Sources */,
				84F3B0E228916FF20088751D /* CallParticipantsInfoView.swift in Sources */,
				8434C52B289AA3150001490A /* Appearance.swift in Sources */,
				8434C527289AA2F00001490A /* Images.swift in Sources */,
				84DC382F29A8BB8D00946713 /* CallParticipantsInfoViewModel.swift in Sources */,
				846FBE9128AAF52600147F6E /* SelectedParticipantView.swift in Sources */,
				848A73C02926314F0089AA6E /* MinimizedCallView.swift in Sources */,
				8434C525289AA2E20001490A /* Fonts.swift in Sources */,
				8479F83429C09EF1009ECE37 /* UserAvatar.swift in Sources */,
				84F3B0E4289174F60088751D /* ContainerHelpers.swift in Sources */,
				846FBE8D28AAEBBC00147F6E /* SearchBar.swift in Sources */,
				849EDA8D297AFD840072A12D /* Camera.swift in Sources */,
				844299362940A17F0037232A /* ZoomableScrollView.swift in Sources */,
				8442993A29422BEA0037232A /* BackportStateObject.swift in Sources */,
				84B57D39297FFF8300E4E709 /* PreJoiningView_iOS13.swift in Sources */,
				8458872328A3A9E2002A81BF /* CallingParticipantsView.swift in Sources */,
				842C7EBA28A2A85C00C2AB7F /* CallingGroupView.swift in Sources */,
				84B57D33297F278500E4E709 /* MicrophoneChecker.swift in Sources */,
				8458B704290ACF2A00F8E487 /* CallSoundsPlayer.swift in Sources */,
				849EDA8F297AFE1C0072A12D /* PreJoiningViewModel.swift in Sources */,
				8458872728A3F34D002A81BF /* HelperViews.swift in Sources */,
				84EA5D3C28BFB890004D3531 /* CallParticipantImageView.swift in Sources */,
				840425B628D0A96F0084C637 /* VideoParticipantsView.swift in Sources */,
				846FBE8F28AAEC5D00147F6E /* KeyboardReadable.swift in Sources */,
				84B57D37297F406400E4E709 /* MicrophoneCheckView.swift in Sources */,
				842C7EBC28A2A86700C2AB7F /* CallingParticipantView.swift in Sources */,
				8469593E29BF214700134EA0 /* ViewExtensions.swift in Sources */,
				84429933293FA48B0037232A /* ScreenSharingView.swift in Sources */,
				84E7CD3728D64609009F3542 /* CallingIndicator.swift in Sources */,
				846FBE8B28AAD84A00147F6E /* InviteParticipantsViewModel.swift in Sources */,
				8498796828A15F0300D06F31 /* ViewFactory.swift in Sources */,
				84A6CD6128D49A7700318EC3 /* CallBackgrounds.swift in Sources */,
			);
			runOnlyForDeploymentPostprocessing = 0;
		};
		84F7380A287C141000A363F4 /* Sources */ = {
			isa = PBXSourcesBuildPhase;
			buildActionMask = 2147483647;
			files = (
				8493223C29082F0F0013C029 /* MockHTTPClient.swift in Sources */,
				8493223D29082F0F0013C029 /* MockStreamVideo.swift in Sources */,
				84932243290830F80013C029 /* ViewFrameUtils.swift in Sources */,
				8493223B29082EDB0013C029 /* StreamVideoUITestCase.swift in Sources */,
				8493223729082E620013C029 /* OutgoingCallView_Tests.swift in Sources */,
			);
			runOnlyForDeploymentPostprocessing = 0;
		};
		84F73824287C146D00A363F4 /* Sources */ = {
			isa = PBXSourcesBuildPhase;
			buildActionMask = 2147483647;
			files = (
				84932276290929630013C029 /* Animation.swift in Sources */,
				84932278290929EF0013C029 /* NSLayoutConstraint+Extensions.swift in Sources */,
				8493227C290939590013C029 /* CallViewController.swift in Sources */,
				84932274290929290013C029 /* UIView+Extensions.swift in Sources */,
			);
			runOnlyForDeploymentPostprocessing = 0;
		};
		84F7382B287C146D00A363F4 /* Sources */ = {
			isa = PBXSourcesBuildPhase;
			buildActionMask = 2147483647;
			files = (
				8493227A290938440013C029 /* CallViewController_Tests.swift in Sources */,
				8493227E29093A420013C029 /* MockStreamVideo.swift in Sources */,
				8493227B290938930013C029 /* StreamVideoUITestCase.swift in Sources */,
				8493227D29093A1A0013C029 /* MockHTTPClient.swift in Sources */,
			);
			runOnlyForDeploymentPostprocessing = 0;
		};
/* End PBXSourcesBuildPhase section */

/* Begin PBXTargetDependency section */
		82392D582993C9E100941435 /* PBXTargetDependency */ = {
			isa = PBXTargetDependency;
			target = 842D8BC22865B31B00801910 /* DemoApp */;
			targetProxy = 82392D572993C9E100941435 /* PBXContainerItemProxy */;
		};
		84932247290832B90013C029 /* PBXTargetDependency */ = {
			isa = PBXTargetDependency;
			target = 84F737EC287C13AC00A363F4 /* StreamVideo */;
			targetProxy = 84932246290832B90013C029 /* PBXContainerItemProxy */;
		};
		8493226529083DBD0013C029 /* PBXTargetDependency */ = {
			isa = PBXTargetDependency;
			target = 84F73827287C146D00A363F4 /* StreamVideoUIKit */;
			targetProxy = 8493226429083DBD0013C029 /* PBXContainerItemProxy */;
		};
		8493226729083DCB0013C029 /* PBXTargetDependency */ = {
			isa = PBXTargetDependency;
			target = 84F73806287C141000A363F4 /* StreamVideoSwiftUI */;
			targetProxy = 8493226629083DCB0013C029 /* PBXContainerItemProxy */;
		};
		84F737F7287C13AD00A363F4 /* PBXTargetDependency */ = {
			isa = PBXTargetDependency;
			target = 84F737EC287C13AC00A363F4 /* StreamVideo */;
			targetProxy = 84F737F6287C13AD00A363F4 /* PBXContainerItemProxy */;
		};
		84F73811287C141000A363F4 /* PBXTargetDependency */ = {
			isa = PBXTargetDependency;
			target = 84F73806287C141000A363F4 /* StreamVideoSwiftUI */;
			targetProxy = 84F73810287C141000A363F4 /* PBXContainerItemProxy */;
		};
		84F73819287C141000A363F4 /* PBXTargetDependency */ = {
			isa = PBXTargetDependency;
			target = 84F73806287C141000A363F4 /* StreamVideoSwiftUI */;
			targetProxy = 84F73818287C141000A363F4 /* PBXContainerItemProxy */;
		};
		84F73832287C146D00A363F4 /* PBXTargetDependency */ = {
			isa = PBXTargetDependency;
			target = 84F73827287C146D00A363F4 /* StreamVideoUIKit */;
			targetProxy = 84F73831287C146D00A363F4 /* PBXContainerItemProxy */;
		};
		84F7384B287C196B00A363F4 /* PBXTargetDependency */ = {
			isa = PBXTargetDependency;
			target = 84F737EC287C13AC00A363F4 /* StreamVideo */;
			targetProxy = 84F7384A287C196B00A363F4 /* PBXContainerItemProxy */;
		};
		84F73850287C198500A363F4 /* PBXTargetDependency */ = {
			isa = PBXTargetDependency;
			target = 84F737EC287C13AC00A363F4 /* StreamVideo */;
			targetProxy = 84F7384F287C198500A363F4 /* PBXContainerItemProxy */;
		};
/* End PBXTargetDependency section */

/* Begin PBXVariantGroup section */
		8434C53D289BBF020001490A /* Localizable.strings */ = {
			isa = PBXVariantGroup;
			children = (
				8434C53C289BBF020001490A /* en */,
			);
			name = Localizable.strings;
			sourceTree = "<group>";
		};
		8434C540289BBF120001490A /* Localizable.stringsdict */ = {
			isa = PBXVariantGroup;
			children = (
				8434C53F289BBF120001490A /* en */,
			);
			name = Localizable.stringsdict;
			sourceTree = "<group>";
		};
		849322592908378B0013C029 /* LaunchScreen.storyboard */ = {
			isa = PBXVariantGroup;
			children = (
				8493225A2908378B0013C029 /* Base */,
			);
			name = LaunchScreen.storyboard;
			sourceTree = "<group>";
		};
/* End PBXVariantGroup section */

/* Begin XCBuildConfiguration section */
		82392D592993C9E100941435 /* Debug */ = {
			isa = XCBuildConfiguration;
			buildSettings = {
				CLANG_CXX_LANGUAGE_STANDARD = "gnu++20";
				CODE_SIGN_STYLE = Automatic;
				CURRENT_PROJECT_VERSION = 1;
				DEVELOPMENT_TEAM = EHV7XZLAHA;
				GENERATE_INFOPLIST_FILE = YES;
				IPHONEOS_DEPLOYMENT_TARGET = 16.2;
				MARKETING_VERSION = 1.0;
				PRODUCT_BUNDLE_IDENTIFIER = io.getstream.iOS.SwiftUIDemoAppUITests;
				PRODUCT_NAME = "$(TARGET_NAME)";
				SWIFT_EMIT_LOC_STRINGS = NO;
				SWIFT_VERSION = 5.0;
				TARGETED_DEVICE_FAMILY = "1,2";
				TEST_TARGET_NAME = DemoApp;
			};
			name = Debug;
		};
		82392D5A2993C9E100941435 /* Release */ = {
			isa = XCBuildConfiguration;
			buildSettings = {
				CLANG_CXX_LANGUAGE_STANDARD = "gnu++20";
				CODE_SIGN_STYLE = Automatic;
				CURRENT_PROJECT_VERSION = 1;
				DEVELOPMENT_TEAM = EHV7XZLAHA;
				GENERATE_INFOPLIST_FILE = YES;
				IPHONEOS_DEPLOYMENT_TARGET = 16.2;
				MARKETING_VERSION = 1.0;
				PRODUCT_BUNDLE_IDENTIFIER = io.getstream.iOS.SwiftUIDemoAppUITests;
				PRODUCT_NAME = "$(TARGET_NAME)";
				SWIFT_EMIT_LOC_STRINGS = NO;
				SWIFT_VERSION = 5.0;
				TARGETED_DEVICE_FAMILY = "1,2";
				TEST_TARGET_NAME = DemoApp;
			};
			name = Release;
		};
		842D8BCF2865B31D00801910 /* Debug */ = {
			isa = XCBuildConfiguration;
			buildSettings = {
				ALWAYS_EMBED_SWIFT_STANDARD_LIBRARIES = NO;
				ALWAYS_SEARCH_USER_PATHS = NO;
				CLANG_ANALYZER_NONNULL = YES;
				CLANG_ANALYZER_NUMBER_OBJECT_CONVERSION = YES_AGGRESSIVE;
				CLANG_CXX_LANGUAGE_STANDARD = "gnu++17";
				CLANG_ENABLE_MODULES = YES;
				CLANG_ENABLE_OBJC_ARC = YES;
				CLANG_ENABLE_OBJC_WEAK = YES;
				CLANG_WARN_BLOCK_CAPTURE_AUTORELEASING = YES;
				CLANG_WARN_BOOL_CONVERSION = YES;
				CLANG_WARN_COMMA = YES;
				CLANG_WARN_CONSTANT_CONVERSION = YES;
				CLANG_WARN_DEPRECATED_OBJC_IMPLEMENTATIONS = YES;
				CLANG_WARN_DIRECT_OBJC_ISA_USAGE = YES_ERROR;
				CLANG_WARN_DOCUMENTATION_COMMENTS = YES;
				CLANG_WARN_EMPTY_BODY = YES;
				CLANG_WARN_ENUM_CONVERSION = YES;
				CLANG_WARN_INFINITE_RECURSION = YES;
				CLANG_WARN_INT_CONVERSION = YES;
				CLANG_WARN_NON_LITERAL_NULL_CONVERSION = YES;
				CLANG_WARN_OBJC_IMPLICIT_RETAIN_SELF = YES;
				CLANG_WARN_OBJC_LITERAL_CONVERSION = YES;
				CLANG_WARN_OBJC_ROOT_CLASS = YES_ERROR;
				CLANG_WARN_QUOTED_INCLUDE_IN_FRAMEWORK_HEADER = YES;
				CLANG_WARN_RANGE_LOOP_ANALYSIS = YES;
				CLANG_WARN_STRICT_PROTOTYPES = YES;
				CLANG_WARN_SUSPICIOUS_MOVE = YES;
				CLANG_WARN_UNGUARDED_AVAILABILITY = YES_AGGRESSIVE;
				CLANG_WARN_UNREACHABLE_CODE = YES;
				CLANG_WARN__DUPLICATE_METHOD_MATCH = YES;
				COPY_PHASE_STRIP = NO;
				CURRENT_PROJECT_VERSION = 1;
				DEBUG_INFORMATION_FORMAT = dwarf;
				ENABLE_BITCODE = NO;
				ENABLE_STRICT_OBJC_MSGSEND = YES;
				ENABLE_TESTABILITY = YES;
				GCC_C_LANGUAGE_STANDARD = gnu11;
				GCC_DYNAMIC_NO_PIC = NO;
				GCC_NO_COMMON_BLOCKS = YES;
				GCC_OPTIMIZATION_LEVEL = 0;
				GCC_PREPROCESSOR_DEFINITIONS = (
					"DEBUG=1",
					"$(inherited)",
				);
				GCC_WARN_64_TO_32_BIT_CONVERSION = YES;
				GCC_WARN_ABOUT_RETURN_TYPE = YES_ERROR;
				GCC_WARN_UNDECLARED_SELECTOR = YES;
				GCC_WARN_UNINITIALIZED_AUTOS = YES_AGGRESSIVE;
				GCC_WARN_UNUSED_FUNCTION = YES;
				GCC_WARN_UNUSED_VARIABLE = YES;
				IPHONEOS_DEPLOYMENT_TARGET = 13.0;
				MTL_ENABLE_DEBUG_INFO = INCLUDE_SOURCE;
				MTL_FAST_MATH = YES;
				ONLY_ACTIVE_ARCH = YES;
				SDKROOT = iphoneos;
				SWIFT_ACTIVE_COMPILATION_CONDITIONS = DEBUG;
				SWIFT_OPTIMIZATION_LEVEL = "-Onone";
				SWIFT_STRICT_CONCURRENCY = targeted;
				VERSIONING_SYSTEM = "apple-generic";
			};
			name = Debug;
		};
		842D8BD02865B31D00801910 /* Release */ = {
			isa = XCBuildConfiguration;
			buildSettings = {
				ALWAYS_EMBED_SWIFT_STANDARD_LIBRARIES = NO;
				ALWAYS_SEARCH_USER_PATHS = NO;
				CLANG_ANALYZER_NONNULL = YES;
				CLANG_ANALYZER_NUMBER_OBJECT_CONVERSION = YES_AGGRESSIVE;
				CLANG_CXX_LANGUAGE_STANDARD = "gnu++17";
				CLANG_ENABLE_MODULES = YES;
				CLANG_ENABLE_OBJC_ARC = YES;
				CLANG_ENABLE_OBJC_WEAK = YES;
				CLANG_WARN_BLOCK_CAPTURE_AUTORELEASING = YES;
				CLANG_WARN_BOOL_CONVERSION = YES;
				CLANG_WARN_COMMA = YES;
				CLANG_WARN_CONSTANT_CONVERSION = YES;
				CLANG_WARN_DEPRECATED_OBJC_IMPLEMENTATIONS = YES;
				CLANG_WARN_DIRECT_OBJC_ISA_USAGE = YES_ERROR;
				CLANG_WARN_DOCUMENTATION_COMMENTS = YES;
				CLANG_WARN_EMPTY_BODY = YES;
				CLANG_WARN_ENUM_CONVERSION = YES;
				CLANG_WARN_INFINITE_RECURSION = YES;
				CLANG_WARN_INT_CONVERSION = YES;
				CLANG_WARN_NON_LITERAL_NULL_CONVERSION = YES;
				CLANG_WARN_OBJC_IMPLICIT_RETAIN_SELF = YES;
				CLANG_WARN_OBJC_LITERAL_CONVERSION = YES;
				CLANG_WARN_OBJC_ROOT_CLASS = YES_ERROR;
				CLANG_WARN_QUOTED_INCLUDE_IN_FRAMEWORK_HEADER = YES;
				CLANG_WARN_RANGE_LOOP_ANALYSIS = YES;
				CLANG_WARN_STRICT_PROTOTYPES = YES;
				CLANG_WARN_SUSPICIOUS_MOVE = YES;
				CLANG_WARN_UNGUARDED_AVAILABILITY = YES_AGGRESSIVE;
				CLANG_WARN_UNREACHABLE_CODE = YES;
				CLANG_WARN__DUPLICATE_METHOD_MATCH = YES;
				COPY_PHASE_STRIP = NO;
				CURRENT_PROJECT_VERSION = 1;
				DEBUG_INFORMATION_FORMAT = "dwarf-with-dsym";
				ENABLE_BITCODE = NO;
				ENABLE_NS_ASSERTIONS = NO;
				ENABLE_STRICT_OBJC_MSGSEND = YES;
				GCC_C_LANGUAGE_STANDARD = gnu11;
				GCC_NO_COMMON_BLOCKS = YES;
				GCC_WARN_64_TO_32_BIT_CONVERSION = YES;
				GCC_WARN_ABOUT_RETURN_TYPE = YES_ERROR;
				GCC_WARN_UNDECLARED_SELECTOR = YES;
				GCC_WARN_UNINITIALIZED_AUTOS = YES_AGGRESSIVE;
				GCC_WARN_UNUSED_FUNCTION = YES;
				GCC_WARN_UNUSED_VARIABLE = YES;
				IPHONEOS_DEPLOYMENT_TARGET = 13.0;
				MTL_ENABLE_DEBUG_INFO = NO;
				MTL_FAST_MATH = YES;
				SDKROOT = iphoneos;
				SWIFT_COMPILATION_MODE = wholemodule;
				SWIFT_OPTIMIZATION_LEVEL = "-O";
				SWIFT_STRICT_CONCURRENCY = targeted;
				VALIDATE_PRODUCT = YES;
				VERSIONING_SYSTEM = "apple-generic";
			};
			name = Release;
		};
		842D8BD22865B31D00801910 /* Debug */ = {
			isa = XCBuildConfiguration;
			buildSettings = {
				ALWAYS_EMBED_SWIFT_STANDARD_LIBRARIES = YES;
				ASSETCATALOG_COMPILER_APPICON_NAME = AppIcon;
				ASSETCATALOG_COMPILER_GLOBAL_ACCENT_COLOR_NAME = AccentColor;
				CODE_SIGN_ENTITLEMENTS = DemoApp/DemoApp.entitlements;
				CODE_SIGN_IDENTITY = "Apple Development";
				CODE_SIGN_STYLE = Automatic;
				CURRENT_PROJECT_VERSION = 1;
				DEVELOPMENT_ASSET_PATHS = "\"DemoApp/Preview Content\"";
				DEVELOPMENT_TEAM = EHV7XZLAHA;
				ENABLE_PREVIEWS = YES;
				GENERATE_INFOPLIST_FILE = YES;
				GENERATE_PKGINFO_FILE = NO;
				INFOPLIST_FILE = DemoApp/Info.plist;
				INFOPLIST_KEY_CFBundleDisplayName = "Video Sample";
				INFOPLIST_KEY_NSCameraUsageDescription = "DemoApp requires camera access in order to capture and transmit video";
				INFOPLIST_KEY_NSLocalNetworkUsageDescription = "Atlantis would use Bonjour Service to discover Proxyman app from your local network.";
				INFOPLIST_KEY_NSMicrophoneUsageDescription = "DemoApp requires microphone access in order to capture and transmit audio";
				INFOPLIST_KEY_UIApplicationSceneManifest_Generation = YES;
				INFOPLIST_KEY_UIApplicationSupportsIndirectInputEvents = YES;
				INFOPLIST_KEY_UILaunchScreen_Generation = YES;
				INFOPLIST_KEY_UISupportedInterfaceOrientations = UIInterfaceOrientationPortrait;
				INFOPLIST_KEY_UISupportedInterfaceOrientations_iPad = "UIInterfaceOrientationLandscapeLeft UIInterfaceOrientationLandscapeRight UIInterfaceOrientationPortrait UIInterfaceOrientationPortraitUpsideDown";
				IPHONEOS_DEPLOYMENT_TARGET = 14.0;
				LD_RUNPATH_SEARCH_PATHS = (
					"$(inherited)",
					"@executable_path/Frameworks",
				);
				LIBRARY_SEARCH_PATHS = (
					"$(inherited)",
					"$(SDKROOT)/usr/lib/swift",
				);
				MARKETING_VERSION = 1.0;
				PRODUCT_BUNDLE_IDENTIFIER = io.getstream.iOS.VideoDemoApp;
				PRODUCT_NAME = "$(TARGET_NAME)";
				PROVISIONING_PROFILE_SPECIFIER = "";
				SWIFT_EMIT_LOC_STRINGS = YES;
				SWIFT_STRICT_CONCURRENCY = targeted;
				SWIFT_VERSION = 5.0;
				TARGETED_DEVICE_FAMILY = "1,2";
			};
			name = Debug;
		};
		842D8BD32865B31D00801910 /* Release */ = {
			isa = XCBuildConfiguration;
			buildSettings = {
				ALWAYS_EMBED_SWIFT_STANDARD_LIBRARIES = YES;
				ASSETCATALOG_COMPILER_APPICON_NAME = AppIcon;
				ASSETCATALOG_COMPILER_GLOBAL_ACCENT_COLOR_NAME = AccentColor;
				CODE_SIGN_ENTITLEMENTS = DemoApp/DemoApp.entitlements;
				CODE_SIGN_IDENTITY = "iPhone Distribution";
				CODE_SIGN_STYLE = Manual;
				CURRENT_PROJECT_VERSION = 1;
				DEVELOPMENT_ASSET_PATHS = "\"DemoApp/Preview Content\"";
				DEVELOPMENT_TEAM = EHV7XZLAHA;
				"DEVELOPMENT_TEAM[sdk=iphoneos*]" = EHV7XZLAHA;
				ENABLE_PREVIEWS = YES;
				GENERATE_INFOPLIST_FILE = YES;
				GENERATE_PKGINFO_FILE = NO;
				INFOPLIST_FILE = DemoApp/Info.plist;
				INFOPLIST_KEY_CFBundleDisplayName = "Video Sample";
				INFOPLIST_KEY_NSCameraUsageDescription = "DemoApp requires camera access in order to capture and transmit video";
				INFOPLIST_KEY_NSLocalNetworkUsageDescription = "Atlantis would use Bonjour Service to discover Proxyman app from your local network.";
				INFOPLIST_KEY_NSMicrophoneUsageDescription = "DemoApp requires microphone access in order to capture and transmit audio";
				INFOPLIST_KEY_UIApplicationSceneManifest_Generation = YES;
				INFOPLIST_KEY_UIApplicationSupportsIndirectInputEvents = YES;
				INFOPLIST_KEY_UILaunchScreen_Generation = YES;
				INFOPLIST_KEY_UISupportedInterfaceOrientations = UIInterfaceOrientationPortrait;
				INFOPLIST_KEY_UISupportedInterfaceOrientations_iPad = "UIInterfaceOrientationLandscapeLeft UIInterfaceOrientationLandscapeRight UIInterfaceOrientationPortrait UIInterfaceOrientationPortraitUpsideDown";
				IPHONEOS_DEPLOYMENT_TARGET = 14.0;
				LD_RUNPATH_SEARCH_PATHS = (
					"$(inherited)",
					"@executable_path/Frameworks",
				);
				LIBRARY_SEARCH_PATHS = (
					"$(inherited)",
					"$(SDKROOT)/usr/lib/swift",
				);
				MARKETING_VERSION = 1.0;
				PRODUCT_BUNDLE_IDENTIFIER = io.getstream.iOS.VideoDemoApp;
				PRODUCT_NAME = "$(TARGET_NAME)";
				PROVISIONING_PROFILE_SPECIFIER = VideoDemoAppStore;
				"PROVISIONING_PROFILE_SPECIFIER[sdk=iphoneos*]" = "match AdHoc io.getstream.iOS.VideoDemoApp";
				SWIFT_EMIT_LOC_STRINGS = YES;
				SWIFT_STRICT_CONCURRENCY = targeted;
				SWIFT_VERSION = 5.0;
				TARGETED_DEVICE_FAMILY = "1,2";
			};
			name = Release;
		};
		8493225E2908378B0013C029 /* Debug */ = {
			isa = XCBuildConfiguration;
			buildSettings = {
				ASSETCATALOG_COMPILER_APPICON_NAME = AppIcon;
				ASSETCATALOG_COMPILER_GLOBAL_ACCENT_COLOR_NAME = AccentColor;
				CLANG_CXX_LANGUAGE_STANDARD = "gnu++20";
				CODE_SIGN_ENTITLEMENTS = DemoAppUIKit/DemoAppUIKit.entitlements;
				CODE_SIGN_IDENTITY = "Apple Development";
				CODE_SIGN_STYLE = Automatic;
				CURRENT_PROJECT_VERSION = 1;
				DEVELOPMENT_TEAM = EHV7XZLAHA;
				GENERATE_INFOPLIST_FILE = YES;
				GENERATE_PKGINFO_FILE = NO;
				INFOPLIST_FILE = DemoAppUIKit/Info.plist;
				INFOPLIST_KEY_CFBundleDisplayName = "Video Sample UIKit";
				INFOPLIST_KEY_NSCameraUsageDescription = "DemoApp requires camera access in order to capture and transmit video";
				INFOPLIST_KEY_NSLocalNetworkUsageDescription = "Atlantis would use Bonjour Service to discover Proxyman app from your local network.";
				INFOPLIST_KEY_NSMicrophoneUsageDescription = "DemoApp requires microphone access in order to capture and transmit audio";
				INFOPLIST_KEY_UIApplicationSupportsIndirectInputEvents = YES;
				INFOPLIST_KEY_UILaunchScreen_Generation = YES;
				INFOPLIST_KEY_UILaunchStoryboardName = LaunchScreen;
				INFOPLIST_KEY_UIMainStoryboardFile = "";
				INFOPLIST_KEY_UISupportedInterfaceOrientations = UIInterfaceOrientationPortrait;
				INFOPLIST_KEY_UISupportedInterfaceOrientations_iPad = "UIInterfaceOrientationLandscapeLeft UIInterfaceOrientationLandscapeRight UIInterfaceOrientationPortrait UIInterfaceOrientationPortraitUpsideDown";
				IPHONEOS_DEPLOYMENT_TARGET = 13.0;
				LD_RUNPATH_SEARCH_PATHS = (
					"$(inherited)",
					"@executable_path/Frameworks",
				);
				LIBRARY_SEARCH_PATHS = (
					"$(inherited)",
					"$(SDKROOT)/usr/lib/swift",
				);
				MARKETING_VERSION = 1.0;
				PRODUCT_BUNDLE_IDENTIFIER = io.getstream.iOS.DemoAppUIKit;
				PRODUCT_NAME = "$(TARGET_NAME)";
				PROVISIONING_PROFILE_SPECIFIER = "";
				SWIFT_EMIT_LOC_STRINGS = YES;
				SWIFT_VERSION = 5.0;
				TARGETED_DEVICE_FAMILY = "1,2";
			};
			name = Debug;
		};
		8493225F2908378B0013C029 /* Release */ = {
			isa = XCBuildConfiguration;
			buildSettings = {
				ASSETCATALOG_COMPILER_APPICON_NAME = AppIcon;
				ASSETCATALOG_COMPILER_GLOBAL_ACCENT_COLOR_NAME = AccentColor;
				CLANG_CXX_LANGUAGE_STANDARD = "gnu++20";
				CODE_SIGN_ENTITLEMENTS = DemoAppUIKit/DemoAppUIKit.entitlements;
				CODE_SIGN_IDENTITY = "Apple Development";
				"CODE_SIGN_IDENTITY[sdk=iphoneos*]" = "iPhone Distribution";
				CODE_SIGN_STYLE = Manual;
				CURRENT_PROJECT_VERSION = 1;
				DEVELOPMENT_TEAM = "";
				"DEVELOPMENT_TEAM[sdk=iphoneos*]" = EHV7XZLAHA;
				GENERATE_INFOPLIST_FILE = YES;
				GENERATE_PKGINFO_FILE = NO;
				INFOPLIST_FILE = DemoAppUIKit/Info.plist;
				INFOPLIST_KEY_CFBundleDisplayName = "Video Sample UIKit";
				INFOPLIST_KEY_NSCameraUsageDescription = "DemoApp requires camera access in order to capture and transmit video";
				INFOPLIST_KEY_NSLocalNetworkUsageDescription = "Atlantis would use Bonjour Service to discover Proxyman app from your local network.";
				INFOPLIST_KEY_NSMicrophoneUsageDescription = "DemoApp requires microphone access in order to capture and transmit audio";
				INFOPLIST_KEY_UIApplicationSupportsIndirectInputEvents = YES;
				INFOPLIST_KEY_UILaunchScreen_Generation = YES;
				INFOPLIST_KEY_UILaunchStoryboardName = LaunchScreen;
				INFOPLIST_KEY_UIMainStoryboardFile = "";
				INFOPLIST_KEY_UISupportedInterfaceOrientations = UIInterfaceOrientationPortrait;
				INFOPLIST_KEY_UISupportedInterfaceOrientations_iPad = "UIInterfaceOrientationLandscapeLeft UIInterfaceOrientationLandscapeRight UIInterfaceOrientationPortrait UIInterfaceOrientationPortraitUpsideDown";
				IPHONEOS_DEPLOYMENT_TARGET = 13.0;
				LD_RUNPATH_SEARCH_PATHS = (
					"$(inherited)",
					"@executable_path/Frameworks",
				);
				LIBRARY_SEARCH_PATHS = (
					"$(inherited)",
					"$(SDKROOT)/usr/lib/swift",
				);
				MARKETING_VERSION = 1.0;
				PRODUCT_BUNDLE_IDENTIFIER = io.getstream.iOS.DemoAppUIKit;
				PRODUCT_NAME = "$(TARGET_NAME)";
				PROVISIONING_PROFILE_SPECIFIER = "";
				"PROVISIONING_PROFILE_SPECIFIER[sdk=iphoneos*]" = "match AdHoc io.getstream.iOS.DemoAppUIKit";
				SWIFT_EMIT_LOC_STRINGS = YES;
				SWIFT_VERSION = 5.0;
				TARGETED_DEVICE_FAMILY = "1,2";
			};
			name = Release;
		};
		84F737FD287C13AD00A363F4 /* Debug */ = {
			isa = XCBuildConfiguration;
			buildSettings = {
				BUILD_LIBRARY_FOR_DISTRIBUTION = NO;
				CLANG_ENABLE_MODULES = YES;
				CODE_SIGN_STYLE = Automatic;
				CURRENT_PROJECT_VERSION = 1;
				DEFINES_MODULE = YES;
				DEVELOPMENT_TEAM = EHV7XZLAHA;
				DYLIB_COMPATIBILITY_VERSION = 1;
				DYLIB_CURRENT_VERSION = 1;
				DYLIB_INSTALL_NAME_BASE = "@rpath";
				GENERATE_INFOPLIST_FILE = YES;
				INFOPLIST_FILE = Sources/StreamVideo/Info.plist;
				INFOPLIST_KEY_NSHumanReadableCopyright = "";
				INSTALL_PATH = "$(LOCAL_LIBRARY_DIR)/Frameworks";
				IPHONEOS_DEPLOYMENT_TARGET = 13.0;
				LD_RUNPATH_SEARCH_PATHS = (
					"$(inherited)",
					"@executable_path/Frameworks",
					"@loader_path/Frameworks",
				);
				MARKETING_VERSION = "";
				PRODUCT_BUNDLE_IDENTIFIER = io.getstream.iOS.StreamVideo;
				PRODUCT_NAME = "$(TARGET_NAME:c99extidentifier)";
				SKIP_INSTALL = YES;
				SWIFT_EMIT_LOC_STRINGS = YES;
				SWIFT_OPTIMIZATION_LEVEL = "-Onone";
				SWIFT_STRICT_CONCURRENCY = targeted;
				SWIFT_VERSION = 5.0;
				TARGETED_DEVICE_FAMILY = "1,2";
				VERSIONING_SYSTEM = "apple-generic";
				VERSION_INFO_PREFIX = "";
			};
			name = Debug;
		};
		84F737FE287C13AD00A363F4 /* Release */ = {
			isa = XCBuildConfiguration;
			buildSettings = {
				BUILD_LIBRARY_FOR_DISTRIBUTION = NO;
				CLANG_ENABLE_MODULES = YES;
				CODE_SIGN_STYLE = Automatic;
				CURRENT_PROJECT_VERSION = 1;
				DEFINES_MODULE = YES;
				DEVELOPMENT_TEAM = EHV7XZLAHA;
				DYLIB_COMPATIBILITY_VERSION = 1;
				DYLIB_CURRENT_VERSION = 1;
				DYLIB_INSTALL_NAME_BASE = "@rpath";
				GENERATE_INFOPLIST_FILE = YES;
				INFOPLIST_FILE = Sources/StreamVideo/Info.plist;
				INFOPLIST_KEY_NSHumanReadableCopyright = "";
				INSTALL_PATH = "$(LOCAL_LIBRARY_DIR)/Frameworks";
				IPHONEOS_DEPLOYMENT_TARGET = 13.0;
				LD_RUNPATH_SEARCH_PATHS = (
					"$(inherited)",
					"@executable_path/Frameworks",
					"@loader_path/Frameworks",
				);
				MARKETING_VERSION = "";
				PRODUCT_BUNDLE_IDENTIFIER = io.getstream.iOS.StreamVideo;
				PRODUCT_NAME = "$(TARGET_NAME:c99extidentifier)";
				SKIP_INSTALL = YES;
				SWIFT_EMIT_LOC_STRINGS = YES;
				SWIFT_STRICT_CONCURRENCY = targeted;
				SWIFT_VERSION = 5.0;
				TARGETED_DEVICE_FAMILY = "1,2";
				VERSIONING_SYSTEM = "apple-generic";
				VERSION_INFO_PREFIX = "";
			};
			name = Release;
		};
		84F73800287C13AD00A363F4 /* Debug */ = {
			isa = XCBuildConfiguration;
			buildSettings = {
				ALWAYS_EMBED_SWIFT_STANDARD_LIBRARIES = YES;
				CODE_SIGN_STYLE = Automatic;
				CURRENT_PROJECT_VERSION = 1;
				DEVELOPMENT_TEAM = EHV7XZLAHA;
				GENERATE_INFOPLIST_FILE = YES;
				IPHONEOS_DEPLOYMENT_TARGET = 15.4;
				MARKETING_VERSION = 1.0;
				PRODUCT_BUNDLE_IDENTIFIER = io.getstream.iOS.StreamVideoTests;
				PRODUCT_NAME = "$(TARGET_NAME)";
				SWIFT_EMIT_LOC_STRINGS = NO;
				SWIFT_VERSION = 5.0;
				TARGETED_DEVICE_FAMILY = "1,2";
			};
			name = Debug;
		};
		84F73801287C13AD00A363F4 /* Release */ = {
			isa = XCBuildConfiguration;
			buildSettings = {
				ALWAYS_EMBED_SWIFT_STANDARD_LIBRARIES = YES;
				CODE_SIGN_STYLE = Automatic;
				CURRENT_PROJECT_VERSION = 1;
				DEVELOPMENT_TEAM = EHV7XZLAHA;
				GENERATE_INFOPLIST_FILE = YES;
				IPHONEOS_DEPLOYMENT_TARGET = 15.4;
				MARKETING_VERSION = 1.0;
				PRODUCT_BUNDLE_IDENTIFIER = io.getstream.iOS.StreamVideoTests;
				PRODUCT_NAME = "$(TARGET_NAME)";
				SWIFT_EMIT_LOC_STRINGS = NO;
				SWIFT_VERSION = 5.0;
				TARGETED_DEVICE_FAMILY = "1,2";
			};
			name = Release;
		};
		84F7381D287C141000A363F4 /* Debug */ = {
			isa = XCBuildConfiguration;
			buildSettings = {
				ALWAYS_EMBED_SWIFT_STANDARD_LIBRARIES = NO;
				BUILD_LIBRARY_FOR_DISTRIBUTION = NO;
				CODE_SIGN_STYLE = Automatic;
				CURRENT_PROJECT_VERSION = 1;
				DEFINES_MODULE = YES;
				DEVELOPMENT_TEAM = EHV7XZLAHA;
				DYLIB_COMPATIBILITY_VERSION = 1;
				DYLIB_CURRENT_VERSION = 1;
				DYLIB_INSTALL_NAME_BASE = "@rpath";
				GENERATE_INFOPLIST_FILE = YES;
				INFOPLIST_FILE = Sources/StreamVideoSwiftUI/Info.plist;
				INFOPLIST_KEY_NSHumanReadableCopyright = "";
				INSTALL_PATH = "$(LOCAL_LIBRARY_DIR)/Frameworks";
				IPHONEOS_DEPLOYMENT_TARGET = 13.0;
				LD_RUNPATH_SEARCH_PATHS = (
					"$(inherited)",
					"@executable_path/Frameworks",
					"@loader_path/Frameworks",
				);
				MARKETING_VERSION = "";
				PRODUCT_BUNDLE_IDENTIFIER = io.getstream.iOS.StreamVideoSwiftUI;
				PRODUCT_NAME = "$(TARGET_NAME:c99extidentifier)";
				SKIP_INSTALL = YES;
				SWIFT_EMIT_LOC_STRINGS = YES;
				SWIFT_STRICT_CONCURRENCY = targeted;
				SWIFT_VERSION = 5.0;
				TARGETED_DEVICE_FAMILY = "1,2";
				VERSIONING_SYSTEM = "apple-generic";
				VERSION_INFO_PREFIX = "";
			};
			name = Debug;
		};
		84F7381E287C141000A363F4 /* Release */ = {
			isa = XCBuildConfiguration;
			buildSettings = {
				ALWAYS_EMBED_SWIFT_STANDARD_LIBRARIES = NO;
				BUILD_LIBRARY_FOR_DISTRIBUTION = NO;
				CODE_SIGN_STYLE = Automatic;
				CURRENT_PROJECT_VERSION = 1;
				DEFINES_MODULE = YES;
				DEVELOPMENT_TEAM = EHV7XZLAHA;
				DYLIB_COMPATIBILITY_VERSION = 1;
				DYLIB_CURRENT_VERSION = 1;
				DYLIB_INSTALL_NAME_BASE = "@rpath";
				GENERATE_INFOPLIST_FILE = YES;
				INFOPLIST_FILE = Sources/StreamVideoSwiftUI/Info.plist;
				INFOPLIST_KEY_NSHumanReadableCopyright = "";
				INSTALL_PATH = "$(LOCAL_LIBRARY_DIR)/Frameworks";
				IPHONEOS_DEPLOYMENT_TARGET = 13.0;
				LD_RUNPATH_SEARCH_PATHS = (
					"$(inherited)",
					"@executable_path/Frameworks",
					"@loader_path/Frameworks",
				);
				MARKETING_VERSION = "";
				PRODUCT_BUNDLE_IDENTIFIER = io.getstream.iOS.StreamVideoSwiftUI;
				PRODUCT_NAME = "$(TARGET_NAME:c99extidentifier)";
				SKIP_INSTALL = YES;
				SWIFT_EMIT_LOC_STRINGS = YES;
				SWIFT_STRICT_CONCURRENCY = targeted;
				SWIFT_VERSION = 5.0;
				TARGETED_DEVICE_FAMILY = "1,2";
				VERSIONING_SYSTEM = "apple-generic";
				VERSION_INFO_PREFIX = "";
			};
			name = Release;
		};
		84F73821287C141000A363F4 /* Debug */ = {
			isa = XCBuildConfiguration;
			buildSettings = {
				ALWAYS_EMBED_SWIFT_STANDARD_LIBRARIES = YES;
				CODE_SIGN_STYLE = Automatic;
				CURRENT_PROJECT_VERSION = 1;
				DEVELOPMENT_TEAM = EHV7XZLAHA;
				GENERATE_INFOPLIST_FILE = YES;
				IPHONEOS_DEPLOYMENT_TARGET = 15.4;
				MARKETING_VERSION = 1.0;
				PRODUCT_BUNDLE_IDENTIFIER = io.getstream.iOS.StreamVideoSwiftUITests;
				PRODUCT_NAME = "$(TARGET_NAME)";
				SWIFT_EMIT_LOC_STRINGS = NO;
				SWIFT_VERSION = 5.0;
				TARGETED_DEVICE_FAMILY = "1,2";
				TEST_HOST = "";
			};
			name = Debug;
		};
		84F73822287C141000A363F4 /* Release */ = {
			isa = XCBuildConfiguration;
			buildSettings = {
				ALWAYS_EMBED_SWIFT_STANDARD_LIBRARIES = YES;
				CODE_SIGN_STYLE = Automatic;
				CURRENT_PROJECT_VERSION = 1;
				DEVELOPMENT_TEAM = EHV7XZLAHA;
				GENERATE_INFOPLIST_FILE = YES;
				IPHONEOS_DEPLOYMENT_TARGET = 15.4;
				MARKETING_VERSION = 1.0;
				PRODUCT_BUNDLE_IDENTIFIER = io.getstream.iOS.StreamVideoSwiftUITests;
				PRODUCT_NAME = "$(TARGET_NAME)";
				SWIFT_EMIT_LOC_STRINGS = NO;
				SWIFT_VERSION = 5.0;
				TARGETED_DEVICE_FAMILY = "1,2";
				TEST_HOST = "";
			};
			name = Release;
		};
		84F73838287C146D00A363F4 /* Debug */ = {
			isa = XCBuildConfiguration;
			buildSettings = {
				ALWAYS_EMBED_SWIFT_STANDARD_LIBRARIES = NO;
				BUILD_LIBRARY_FOR_DISTRIBUTION = NO;
				CLANG_ENABLE_MODULES = YES;
				CODE_SIGN_STYLE = Automatic;
				CURRENT_PROJECT_VERSION = 1;
				DEFINES_MODULE = YES;
				DEVELOPMENT_TEAM = EHV7XZLAHA;
				DYLIB_COMPATIBILITY_VERSION = 1;
				DYLIB_CURRENT_VERSION = 1;
				DYLIB_INSTALL_NAME_BASE = "@rpath";
				GENERATE_INFOPLIST_FILE = YES;
				INFOPLIST_FILE = Sources/StreamVideoUIKit/Info.plist;
				INFOPLIST_KEY_NSHumanReadableCopyright = "";
				INSTALL_PATH = "$(LOCAL_LIBRARY_DIR)/Frameworks";
				IPHONEOS_DEPLOYMENT_TARGET = 13.0;
				LD_RUNPATH_SEARCH_PATHS = (
					"$(inherited)",
					"@executable_path/Frameworks",
					"@loader_path/Frameworks",
				);
				MARKETING_VERSION = "";
				PRODUCT_BUNDLE_IDENTIFIER = io.getstream.iOS.StreamVideoUIKit;
				PRODUCT_NAME = "$(TARGET_NAME:c99extidentifier)";
				SKIP_INSTALL = YES;
				SWIFT_EMIT_LOC_STRINGS = YES;
				SWIFT_OPTIMIZATION_LEVEL = "-Onone";
				SWIFT_VERSION = 5.0;
				TARGETED_DEVICE_FAMILY = "1,2";
				VERSIONING_SYSTEM = "apple-generic";
				VERSION_INFO_PREFIX = "";
			};
			name = Debug;
		};
		84F73839287C146D00A363F4 /* Release */ = {
			isa = XCBuildConfiguration;
			buildSettings = {
				ALWAYS_EMBED_SWIFT_STANDARD_LIBRARIES = NO;
				BUILD_LIBRARY_FOR_DISTRIBUTION = NO;
				CLANG_ENABLE_MODULES = YES;
				CODE_SIGN_STYLE = Automatic;
				CURRENT_PROJECT_VERSION = 1;
				DEFINES_MODULE = YES;
				DEVELOPMENT_TEAM = EHV7XZLAHA;
				DYLIB_COMPATIBILITY_VERSION = 1;
				DYLIB_CURRENT_VERSION = 1;
				DYLIB_INSTALL_NAME_BASE = "@rpath";
				GENERATE_INFOPLIST_FILE = YES;
				INFOPLIST_FILE = Sources/StreamVideoUIKit/Info.plist;
				INFOPLIST_KEY_NSHumanReadableCopyright = "";
				INSTALL_PATH = "$(LOCAL_LIBRARY_DIR)/Frameworks";
				IPHONEOS_DEPLOYMENT_TARGET = 13.0;
				LD_RUNPATH_SEARCH_PATHS = (
					"$(inherited)",
					"@executable_path/Frameworks",
					"@loader_path/Frameworks",
				);
				MARKETING_VERSION = "";
				PRODUCT_BUNDLE_IDENTIFIER = io.getstream.iOS.StreamVideoUIKit;
				PRODUCT_NAME = "$(TARGET_NAME:c99extidentifier)";
				SKIP_INSTALL = YES;
				SWIFT_EMIT_LOC_STRINGS = YES;
				SWIFT_VERSION = 5.0;
				TARGETED_DEVICE_FAMILY = "1,2";
				VERSIONING_SYSTEM = "apple-generic";
				VERSION_INFO_PREFIX = "";
			};
			name = Release;
		};
		84F7383B287C146D00A363F4 /* Debug */ = {
			isa = XCBuildConfiguration;
			buildSettings = {
				ALWAYS_EMBED_SWIFT_STANDARD_LIBRARIES = YES;
				CODE_SIGN_STYLE = Automatic;
				CURRENT_PROJECT_VERSION = 1;
				DEVELOPMENT_TEAM = EHV7XZLAHA;
				GENERATE_INFOPLIST_FILE = YES;
				IPHONEOS_DEPLOYMENT_TARGET = 15.4;
				MARKETING_VERSION = 1.0;
				PRODUCT_BUNDLE_IDENTIFIER = io.getstream.iOS.StreamVideoUIKitTests;
				PRODUCT_NAME = "$(TARGET_NAME)";
				SWIFT_EMIT_LOC_STRINGS = NO;
				SWIFT_VERSION = 5.0;
				TARGETED_DEVICE_FAMILY = "1,2";
			};
			name = Debug;
		};
		84F7383C287C146D00A363F4 /* Release */ = {
			isa = XCBuildConfiguration;
			buildSettings = {
				ALWAYS_EMBED_SWIFT_STANDARD_LIBRARIES = YES;
				CODE_SIGN_STYLE = Automatic;
				CURRENT_PROJECT_VERSION = 1;
				DEVELOPMENT_TEAM = EHV7XZLAHA;
				GENERATE_INFOPLIST_FILE = YES;
				IPHONEOS_DEPLOYMENT_TARGET = 15.4;
				MARKETING_VERSION = 1.0;
				PRODUCT_BUNDLE_IDENTIFIER = io.getstream.iOS.StreamVideoUIKitTests;
				PRODUCT_NAME = "$(TARGET_NAME)";
				SWIFT_EMIT_LOC_STRINGS = NO;
				SWIFT_VERSION = 5.0;
				TARGETED_DEVICE_FAMILY = "1,2";
			};
			name = Release;
		};
/* End XCBuildConfiguration section */

/* Begin XCConfigurationList section */
		82392D5B2993C9E100941435 /* Build configuration list for PBXNativeTarget "SwiftUIDemoAppUITests" */ = {
			isa = XCConfigurationList;
			buildConfigurations = (
				82392D592993C9E100941435 /* Debug */,
				82392D5A2993C9E100941435 /* Release */,
			);
			defaultConfigurationIsVisible = 0;
			defaultConfigurationName = Release;
		};
		842D8BBE2865B31B00801910 /* Build configuration list for PBXProject "StreamVideo" */ = {
			isa = XCConfigurationList;
			buildConfigurations = (
				842D8BCF2865B31D00801910 /* Debug */,
				842D8BD02865B31D00801910 /* Release */,
			);
			defaultConfigurationIsVisible = 0;
			defaultConfigurationName = Release;
		};
		842D8BD12865B31D00801910 /* Build configuration list for PBXNativeTarget "DemoApp" */ = {
			isa = XCConfigurationList;
			buildConfigurations = (
				842D8BD22865B31D00801910 /* Debug */,
				842D8BD32865B31D00801910 /* Release */,
			);
			defaultConfigurationIsVisible = 0;
			defaultConfigurationName = Release;
		};
		8493225D2908378B0013C029 /* Build configuration list for PBXNativeTarget "DemoAppUIKit" */ = {
			isa = XCConfigurationList;
			buildConfigurations = (
				8493225E2908378B0013C029 /* Debug */,
				8493225F2908378B0013C029 /* Release */,
			);
			defaultConfigurationIsVisible = 0;
			defaultConfigurationName = Release;
		};
		84F737FC287C13AD00A363F4 /* Build configuration list for PBXNativeTarget "StreamVideo" */ = {
			isa = XCConfigurationList;
			buildConfigurations = (
				84F737FD287C13AD00A363F4 /* Debug */,
				84F737FE287C13AD00A363F4 /* Release */,
			);
			defaultConfigurationIsVisible = 0;
			defaultConfigurationName = Release;
		};
		84F737FF287C13AD00A363F4 /* Build configuration list for PBXNativeTarget "StreamVideoTests" */ = {
			isa = XCConfigurationList;
			buildConfigurations = (
				84F73800287C13AD00A363F4 /* Debug */,
				84F73801287C13AD00A363F4 /* Release */,
			);
			defaultConfigurationIsVisible = 0;
			defaultConfigurationName = Release;
		};
		84F7381C287C141000A363F4 /* Build configuration list for PBXNativeTarget "StreamVideoSwiftUI" */ = {
			isa = XCConfigurationList;
			buildConfigurations = (
				84F7381D287C141000A363F4 /* Debug */,
				84F7381E287C141000A363F4 /* Release */,
			);
			defaultConfigurationIsVisible = 0;
			defaultConfigurationName = Release;
		};
		84F73820287C141000A363F4 /* Build configuration list for PBXNativeTarget "StreamVideoSwiftUITests" */ = {
			isa = XCConfigurationList;
			buildConfigurations = (
				84F73821287C141000A363F4 /* Debug */,
				84F73822287C141000A363F4 /* Release */,
			);
			defaultConfigurationIsVisible = 0;
			defaultConfigurationName = Release;
		};
		84F73837287C146D00A363F4 /* Build configuration list for PBXNativeTarget "StreamVideoUIKit" */ = {
			isa = XCConfigurationList;
			buildConfigurations = (
				84F73838287C146D00A363F4 /* Debug */,
				84F73839287C146D00A363F4 /* Release */,
			);
			defaultConfigurationIsVisible = 0;
			defaultConfigurationName = Release;
		};
		84F7383A287C146D00A363F4 /* Build configuration list for PBXNativeTarget "StreamVideoUIKitTests" */ = {
			isa = XCConfigurationList;
			buildConfigurations = (
				84F7383B287C146D00A363F4 /* Debug */,
				84F7383C287C146D00A363F4 /* Release */,
			);
			defaultConfigurationIsVisible = 0;
			defaultConfigurationName = Release;
		};
/* End XCConfigurationList section */

/* Begin XCRemoteSwiftPackageReference section */
		82392D622993CD4700941435 /* XCRemoteSwiftPackageReference "stream-chat-swift-test-helpers" */ = {
			isa = XCRemoteSwiftPackageReference;
			repositoryURL = "https://github.com/GetStream/stream-chat-swift-test-helpers.git";
			requirement = {
				kind = exactVersion;
				version = 0.2.5;
			};
		};
		8403BFCA28EB09D100CBE341 /* XCRemoteSwiftPackageReference "Nuke" */ = {
			isa = XCRemoteSwiftPackageReference;
			repositoryURL = "https://github.com/kean/Nuke.git";
			requirement = {
				kind = exactVersion;
				version = 11.3.1;
			};
		};
		8423B7542950BB0A00012F8D /* XCRemoteSwiftPackageReference "sentry-cocoa" */ = {
			isa = XCRemoteSwiftPackageReference;
			repositoryURL = "https://github.com/getsentry/sentry-cocoa.git";
			requirement = {
				branch = 8.0.0;
				kind = branch;
			};
		};
		8493223E290830390013C029 /* XCRemoteSwiftPackageReference "swift-snapshot-testing" */ = {
			isa = XCRemoteSwiftPackageReference;
			repositoryURL = "https://github.com/pointfreeco/swift-snapshot-testing.git";
			requirement = {
				branch = main;
				kind = branch;
			};
		};
		84AF64BA287C34320012A503 /* XCRemoteSwiftPackageReference "Specs" */ = {
			isa = XCRemoteSwiftPackageReference;
			repositoryURL = "https://github.com/webrtc-sdk/Specs.git";
			requirement = {
				kind = exactVersion;
				version = 104.5112.11;
			};
		};
		84BE8A5428BE314000B34D2F /* XCRemoteSwiftPackageReference "swift-protobuf" */ = {
			isa = XCRemoteSwiftPackageReference;
			repositoryURL = "https://github.com/apple/swift-protobuf.git";
			requirement = {
				kind = upToNextMajorVersion;
				minimumVersion = 1.18.0;
			};
		};
/* End XCRemoteSwiftPackageReference section */

/* Begin XCSwiftPackageProductDependency section */
		82392D652993CD7B00941435 /* StreamChatTestHelpers */ = {
			isa = XCSwiftPackageProductDependency;
			package = 82392D622993CD4700941435 /* XCRemoteSwiftPackageReference "stream-chat-swift-test-helpers" */;
			productName = StreamChatTestHelpers;
		};
		8423B7552950BB0B00012F8D /* Sentry */ = {
			isa = XCSwiftPackageProductDependency;
			package = 8423B7542950BB0A00012F8D /* XCRemoteSwiftPackageReference "sentry-cocoa" */;
			productName = Sentry;
		};
		84767501290A824B0015DC53 /* WebRTC */ = {
			isa = XCSwiftPackageProductDependency;
			package = 84AF64BA287C34320012A503 /* XCRemoteSwiftPackageReference "Specs" */;
			productName = WebRTC;
		};
		8493223F290830390013C029 /* SnapshotTesting */ = {
			isa = XCSwiftPackageProductDependency;
			package = 8493223E290830390013C029 /* XCRemoteSwiftPackageReference "swift-snapshot-testing" */;
			productName = SnapshotTesting;
		};
		8493227F29093A9E0013C029 /* SnapshotTesting */ = {
			isa = XCSwiftPackageProductDependency;
			package = 8493223E290830390013C029 /* XCRemoteSwiftPackageReference "swift-snapshot-testing" */;
			productName = SnapshotTesting;
		};
		84A26C9829435F4100B29E53 /* NukeUI */ = {
			isa = XCSwiftPackageProductDependency;
			package = 8403BFCA28EB09D100CBE341 /* XCRemoteSwiftPackageReference "Nuke" */;
			productName = NukeUI;
		};
		84AF64BB287C34320012A503 /* WebRTC */ = {
			isa = XCSwiftPackageProductDependency;
			package = 84AF64BA287C34320012A503 /* XCRemoteSwiftPackageReference "Specs" */;
			productName = WebRTC;
		};
		84AF64BD287C34450012A503 /* WebRTC */ = {
			isa = XCSwiftPackageProductDependency;
			package = 84AF64BA287C34320012A503 /* XCRemoteSwiftPackageReference "Specs" */;
			productName = WebRTC;
		};
		84B9A58E29140D3D004DE31A /* Nuke */ = {
			isa = XCSwiftPackageProductDependency;
			package = 8403BFCA28EB09D100CBE341 /* XCRemoteSwiftPackageReference "Nuke" */;
			productName = Nuke;
		};
		84B9A59229140D44004DE31A /* Nuke */ = {
			isa = XCSwiftPackageProductDependency;
			package = 8403BFCA28EB09D100CBE341 /* XCRemoteSwiftPackageReference "Nuke" */;
			productName = Nuke;
		};
		84B9A59429140D44004DE31A /* NukeUI */ = {
			isa = XCSwiftPackageProductDependency;
			package = 8403BFCA28EB09D100CBE341 /* XCRemoteSwiftPackageReference "Nuke" */;
			productName = NukeUI;
		};
		84BE8A5528BE314000B34D2F /* SwiftProtobuf */ = {
			isa = XCSwiftPackageProductDependency;
			package = 84BE8A5428BE314000B34D2F /* XCRemoteSwiftPackageReference "swift-protobuf" */;
			productName = SwiftProtobuf;
		};
		84C619C529432E890051C513 /* NukeUI */ = {
			isa = XCSwiftPackageProductDependency;
			package = 8403BFCA28EB09D100CBE341 /* XCRemoteSwiftPackageReference "Nuke" */;
			productName = NukeUI;
		};
/* End XCSwiftPackageProductDependency section */
	};
	rootObject = 842D8BBB2865B31B00801910 /* Project object */;
}<|MERGE_RESOLUTION|>--- conflicted
+++ resolved
@@ -1472,11 +1472,8 @@
 				846FBE8E28AAEC5D00147F6E /* KeyboardReadable.swift */,
 				8458B703290ACF2A00F8E487 /* CallSoundsPlayer.swift */,
 				849EDA8C297AFD840072A12D /* Camera.swift */,
-<<<<<<< HEAD
 				8469593D29BF214700134EA0 /* ViewExtensions.swift */,
-=======
 				8479F83329C09EF1009ECE37 /* UserAvatar.swift */,
->>>>>>> 69f7dca3
 			);
 			path = Utils;
 			sourceTree = "<group>";
