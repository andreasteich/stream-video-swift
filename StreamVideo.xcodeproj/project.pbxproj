// !$*UTF8*$!
{
	archiveVersion = 1;
	classes = {
	};
	objectVersion = 55;
	objects = {

/* Begin PBXBuildFile section */
		82392D542993C9E100941435 /* StreamTestCase.swift in Sources */ = {isa = PBXBuildFile; fileRef = 82392D532993C9E100941435 /* StreamTestCase.swift */; };
		82392D5F2993CCB300941435 /* ParticipantRobot.swift in Sources */ = {isa = PBXBuildFile; fileRef = 82392D5E2993CCB300941435 /* ParticipantRobot.swift */; };
		82392D662993CD7B00941435 /* StreamChatTestHelpers in Frameworks */ = {isa = PBXBuildFile; productRef = 82392D652993CD7B00941435 /* StreamChatTestHelpers */; };
		82392D6B2993CDF500941435 /* UserRobot.swift in Sources */ = {isa = PBXBuildFile; fileRef = 82392D6A2993CDF500941435 /* UserRobot.swift */; };
		82392D6D2993CE7200941435 /* StreamVideoUITests.swift in Sources */ = {isa = PBXBuildFile; fileRef = 82392D6C2993CE7200941435 /* StreamVideoUITests.swift */; };
		82392D6F2994027C00941435 /* TerminalRobot.swift in Sources */ = {isa = PBXBuildFile; fileRef = 82392D6E2994027C00941435 /* TerminalRobot.swift */; };
		82392D71299403B200941435 /* Sample_Tests.swift in Sources */ = {isa = PBXBuildFile; fileRef = 82392D70299403B200941435 /* Sample_Tests.swift */; };
		82686160290A7556005BFFED /* SystemEnvironment.swift in Sources */ = {isa = PBXBuildFile; fileRef = 8268615F290A7556005BFFED /* SystemEnvironment.swift */; };
		828DE5BD299521EF00F93197 /* UserRobot+Asserts.swift in Sources */ = {isa = PBXBuildFile; fileRef = 828DE5BC299521EF00F93197 /* UserRobot+Asserts.swift */; };
		8403C0AD2897CF4D0092BD43 /* CallKitService.swift in Sources */ = {isa = PBXBuildFile; fileRef = 8403C0AC2897CF4D0092BD43 /* CallKitService.swift */; };
		8403C0AF2897D9940092BD43 /* VoipPushService.swift in Sources */ = {isa = PBXBuildFile; fileRef = 8403C0AE2897D9940092BD43 /* VoipPushService.swift */; };
		840425B628D0A96F0084C637 /* VideoParticipantsView.swift in Sources */ = {isa = PBXBuildFile; fileRef = 840425B528D0A96F0084C637 /* VideoParticipantsView.swift */; };
		84093811288A90390089A35B /* HomeView.swift in Sources */ = {isa = PBXBuildFile; fileRef = 84093810288A90390089A35B /* HomeView.swift */; };
		840A5A5629054F69006A1E4B /* UserListProvider.swift in Sources */ = {isa = PBXBuildFile; fileRef = 840A5A5529054F69006A1E4B /* UserListProvider.swift */; };
		840A5A5829054F98006A1E4B /* MockUserListProvider.swift in Sources */ = {isa = PBXBuildFile; fileRef = 840A5A5729054F98006A1E4B /* MockUserListProvider.swift */; };
		8411925E28C5E5D00074EF88 /* DefaultRTCConfiguration.swift in Sources */ = {isa = PBXBuildFile; fileRef = 8411925D28C5E5D00074EF88 /* DefaultRTCConfiguration.swift */; };
		8415D3E1290B2AF2006E53CB /* outgoing.m4a in Resources */ = {isa = PBXBuildFile; fileRef = 8415D3E0290B2AF2006E53CB /* outgoing.m4a */; };
		8415D3E3290BC882006E53CB /* Sounds.swift in Sources */ = {isa = PBXBuildFile; fileRef = 8415D3E2290BC882006E53CB /* Sounds.swift */; };
		841947982886D9CD0007B36E /* BundleExtensions.swift in Sources */ = {isa = PBXBuildFile; fileRef = 841947972886D9CD0007B36E /* BundleExtensions.swift */; };
		8419479A2886EBD20007B36E /* UserConnectionProvider.swift in Sources */ = {isa = PBXBuildFile; fileRef = 841947992886EBD20007B36E /* UserConnectionProvider.swift */; };
		841F2C8029429DEC00D8D655 /* StreamVideoSwiftUI.framework in Frameworks */ = {isa = PBXBuildFile; fileRef = 84F73807287C141000A363F4 /* StreamVideoSwiftUI.framework */; };
		84201793288AB699004964B3 /* AddUserView.swift in Sources */ = {isa = PBXBuildFile; fileRef = 84201792288AB699004964B3 /* AddUserView.swift */; };
		84231E4728B2506B007985EF /* VideoRenderer.swift in Sources */ = {isa = PBXBuildFile; fileRef = 84231E4628B2506B007985EF /* VideoRenderer.swift */; };
		8423B7562950BB0B00012F8D /* Sentry in Frameworks */ = {isa = PBXBuildFile; productRef = 8423B7552950BB0B00012F8D /* Sentry */; };
		84274F462884249A00CF8794 /* ConnectionRecoveryHandler.swift in Sources */ = {isa = PBXBuildFile; fileRef = 84274F452884249900CF8794 /* ConnectionRecoveryHandler.swift */; };
		84274F482884251600CF8794 /* InternetConnection.swift in Sources */ = {isa = PBXBuildFile; fileRef = 84274F472884251600CF8794 /* InternetConnection.swift */; };
		842C7EAE28A2773700C2AB7F /* IncomingCallView.swift in Sources */ = {isa = PBXBuildFile; fileRef = 842C7EAD28A2773700C2AB7F /* IncomingCallView.swift */; };
		842C7EB828A2916700C2AB7F /* IncomingCallViewModel.swift in Sources */ = {isa = PBXBuildFile; fileRef = 842C7EB728A2916700C2AB7F /* IncomingCallViewModel.swift */; };
		842C7EBA28A2A85C00C2AB7F /* CallingGroupView.swift in Sources */ = {isa = PBXBuildFile; fileRef = 842C7EB928A2A85C00C2AB7F /* CallingGroupView.swift */; };
		842C7EBC28A2A86700C2AB7F /* CallingParticipantView.swift in Sources */ = {isa = PBXBuildFile; fileRef = 842C7EBB28A2A86700C2AB7F /* CallingParticipantView.swift */; };
		842C7EBE28A2B31400C2AB7F /* Assets.xcassets in Resources */ = {isa = PBXBuildFile; fileRef = 842C7EBD28A2B31400C2AB7F /* Assets.xcassets */; };
		842C7EBF28A2B3FA00C2AB7F /* Assets.xcassets in Resources */ = {isa = PBXBuildFile; fileRef = 842C7EBD28A2B31400C2AB7F /* Assets.xcassets */; };
		842D8BDA2865B37800801910 /* StreamVideoSwiftUIApp.swift in Sources */ = {isa = PBXBuildFile; fileRef = 842D8BD52865B37800801910 /* StreamVideoSwiftUIApp.swift */; };
		842D8BDB2865B37800801910 /* Assets.xcassets in Resources */ = {isa = PBXBuildFile; fileRef = 842D8BD62865B37800801910 /* Assets.xcassets */; };
		842D8BDC2865B37800801910 /* Preview Assets.xcassets in Resources */ = {isa = PBXBuildFile; fileRef = 842D8BD82865B37800801910 /* Preview Assets.xcassets */; };
		8434C5222899572F0001490A /* CallService.swift in Sources */ = {isa = PBXBuildFile; fileRef = 8434C5212899572F0001490A /* CallService.swift */; };
		8434C525289AA2E20001490A /* Fonts.swift in Sources */ = {isa = PBXBuildFile; fileRef = 8434C524289AA2E20001490A /* Fonts.swift */; };
		8434C527289AA2F00001490A /* Images.swift in Sources */ = {isa = PBXBuildFile; fileRef = 8434C526289AA2F00001490A /* Images.swift */; };
		8434C529289AA2FA0001490A /* Colors.swift in Sources */ = {isa = PBXBuildFile; fileRef = 8434C528289AA2FA0001490A /* Colors.swift */; };
		8434C52B289AA3150001490A /* Appearance.swift in Sources */ = {isa = PBXBuildFile; fileRef = 8434C52A289AA3150001490A /* Appearance.swift */; };
		8434C52D289AA41D0001490A /* ImageExtensions.swift in Sources */ = {isa = PBXBuildFile; fileRef = 8434C52C289AA41D0001490A /* ImageExtensions.swift */; };
		8434C52F289AA77B0001490A /* BundleExtensions.swift in Sources */ = {isa = PBXBuildFile; fileRef = 8434C52E289AA77B0001490A /* BundleExtensions.swift */; };
		8434C531289AA8770001490A /* StreamVideoUI.swift in Sources */ = {isa = PBXBuildFile; fileRef = 8434C530289AA8770001490A /* StreamVideoUI.swift */; };
		8434C539289BBBBA0001490A /* L10n_template.stencil in Resources */ = {isa = PBXBuildFile; fileRef = 8434C538289BBBBA0001490A /* L10n_template.stencil */; };
		8434C53B289BBF020001490A /* Localizable.strings in Resources */ = {isa = PBXBuildFile; fileRef = 8434C53D289BBF020001490A /* Localizable.strings */; };
		8434C53E289BBF120001490A /* Localizable.stringsdict in Resources */ = {isa = PBXBuildFile; fileRef = 8434C540289BBF120001490A /* Localizable.stringsdict */; };
		8434C542289BC0B00001490A /* L10n.swift in Sources */ = {isa = PBXBuildFile; fileRef = 8434C541289BC0B00001490A /* L10n.swift */; };
		843697CD28C647B600839D99 /* VideoCapturer.swift in Sources */ = {isa = PBXBuildFile; fileRef = 843697CC28C647B600839D99 /* VideoCapturer.swift */; };
		843697CF28C7898A00839D99 /* VideoOptions.swift in Sources */ = {isa = PBXBuildFile; fileRef = 843697CE28C7898A00839D99 /* VideoOptions.swift */; };
		843697D228C7A25F00839D99 /* ParticipantsGridView.swift in Sources */ = {isa = PBXBuildFile; fileRef = 843697D028C7A23300839D99 /* ParticipantsGridView.swift */; };
		8440861E2901A1700027849C /* SfuMiddleware.swift in Sources */ = {isa = PBXBuildFile; fileRef = 8440861D2901A16F0027849C /* SfuMiddleware.swift */; };
		84429933293FA48B0037232A /* ScreenSharingView.swift in Sources */ = {isa = PBXBuildFile; fileRef = 84429931293FA4850037232A /* ScreenSharingView.swift */; };
		844299362940A17F0037232A /* ZoomableScrollView.swift in Sources */ = {isa = PBXBuildFile; fileRef = 844299342940A16F0037232A /* ZoomableScrollView.swift */; };
		8442993A29422BEA0037232A /* BackportStateObject.swift in Sources */ = {isa = PBXBuildFile; fileRef = 8442993929422BEA0037232A /* BackportStateObject.swift */; };
		8442993C294232360037232A /* IncomingCallView_iOS13.swift in Sources */ = {isa = PBXBuildFile; fileRef = 8442993B294232360037232A /* IncomingCallView_iOS13.swift */; };
		844299412942394C0037232A /* VideoView_iOS13.swift in Sources */ = {isa = PBXBuildFile; fileRef = 844299402942394C0037232A /* VideoView_iOS13.swift */; };
		844299432942484A0037232A /* UserCredentials.swift in Sources */ = {isa = PBXBuildFile; fileRef = 844299422942484A0037232A /* UserCredentials.swift */; };
		844299442942484A0037232A /* UserCredentials.swift in Sources */ = {isa = PBXBuildFile; fileRef = 844299422942484A0037232A /* UserCredentials.swift */; };
		84429946294248A20037232A /* LoginView.swift in Sources */ = {isa = PBXBuildFile; fileRef = 84429945294248A20037232A /* LoginView.swift */; };
		84429948294248B50037232A /* LoginViewModel.swift in Sources */ = {isa = PBXBuildFile; fileRef = 84429947294248B50037232A /* LoginViewModel.swift */; };
		8456E6C2287EB405004E180E /* LoginView.swift in Sources */ = {isa = PBXBuildFile; fileRef = 8456E6C1287EB405004E180E /* LoginView.swift */; };
		8456E6C4287EB43A004E180E /* LoginViewModel.swift in Sources */ = {isa = PBXBuildFile; fileRef = 8456E6C3287EB43A004E180E /* LoginViewModel.swift */; };
		8456E6C6287EB55F004E180E /* AppState.swift in Sources */ = {isa = PBXBuildFile; fileRef = 8456E6C5287EB55F004E180E /* AppState.swift */; };
		8456E6D1287EC343004E180E /* Logger.swift in Sources */ = {isa = PBXBuildFile; fileRef = 8456E6C8287EC343004E180E /* Logger.swift */; };
		8456E6D2287EC343004E180E /* ConsoleLogDestination.swift in Sources */ = {isa = PBXBuildFile; fileRef = 8456E6CA287EC343004E180E /* ConsoleLogDestination.swift */; };
		8456E6D3287EC343004E180E /* BaseLogDestination.swift in Sources */ = {isa = PBXBuildFile; fileRef = 8456E6CB287EC343004E180E /* BaseLogDestination.swift */; };
		8456E6D4287EC343004E180E /* LogDestination.swift in Sources */ = {isa = PBXBuildFile; fileRef = 8456E6CC287EC343004E180E /* LogDestination.swift */; };
		8456E6D5287EC343004E180E /* PrefixLogFormatter.swift in Sources */ = {isa = PBXBuildFile; fileRef = 8456E6CE287EC343004E180E /* PrefixLogFormatter.swift */; };
		8456E6D6287EC343004E180E /* LogFormatter.swift in Sources */ = {isa = PBXBuildFile; fileRef = 8456E6CF287EC343004E180E /* LogFormatter.swift */; };
		8456E6DB287EC530004E180E /* StreamRuntimeCheck.swift in Sources */ = {isa = PBXBuildFile; fileRef = 8456E6DA287EC530004E180E /* StreamRuntimeCheck.swift */; };
		8457CF9128BB835F00E8CF50 /* CallView.swift in Sources */ = {isa = PBXBuildFile; fileRef = 8457CF9028BB835F00E8CF50 /* CallView.swift */; };
		8458872328A3A9E2002A81BF /* CallingParticipantsView.swift in Sources */ = {isa = PBXBuildFile; fileRef = 8458872228A3A9E2002A81BF /* CallingParticipantsView.swift */; };
		8458872728A3F34D002A81BF /* HelperViews.swift in Sources */ = {isa = PBXBuildFile; fileRef = 8458872628A3F34D002A81BF /* HelperViews.swift */; };
		8458872A28A3F935002A81BF /* OutgoingCallView.swift in Sources */ = {isa = PBXBuildFile; fileRef = 8458872928A3F935002A81BF /* OutgoingCallView.swift */; };
		8458872E28A4EC1F002A81BF /* CallSettings.swift in Sources */ = {isa = PBXBuildFile; fileRef = 8458872D28A4EC1F002A81BF /* CallSettings.swift */; };
		8458B704290ACF2A00F8E487 /* CallSoundsPlayer.swift in Sources */ = {isa = PBXBuildFile; fileRef = 8458B703290ACF2A00F8E487 /* CallSoundsPlayer.swift */; };
		8458B706290ACFE400F8E487 /* incoming.wav in Resources */ = {isa = PBXBuildFile; fileRef = 8458B705290ACFE400F8E487 /* incoming.wav */; };
		845C573228DDC57B00D38FCC /* DemoAppUtils.swift in Sources */ = {isa = PBXBuildFile; fileRef = 845C573128DDC57A00D38FCC /* DemoAppUtils.swift */; };
		8468821328DFA448003BA9EE /* LocalStorage.swift in Sources */ = {isa = PBXBuildFile; fileRef = 8468821228DFA448003BA9EE /* LocalStorage.swift */; };
		8468822428E1C685003BA9EE /* VoipNotificationsController.swift in Sources */ = {isa = PBXBuildFile; fileRef = 8468822328E1C685003BA9EE /* VoipNotificationsController.swift */; };
		846FBE8628AA696900147F6E /* ColorExtensions.swift in Sources */ = {isa = PBXBuildFile; fileRef = 846FBE8528AA696900147F6E /* ColorExtensions.swift */; };
		846FBE8928AAD83C00147F6E /* InviteParticipantsView.swift in Sources */ = {isa = PBXBuildFile; fileRef = 846FBE8828AAD83C00147F6E /* InviteParticipantsView.swift */; };
		846FBE8B28AAD84A00147F6E /* InviteParticipantsViewModel.swift in Sources */ = {isa = PBXBuildFile; fileRef = 846FBE8A28AAD84A00147F6E /* InviteParticipantsViewModel.swift */; };
		846FBE8D28AAEBBC00147F6E /* SearchBar.swift in Sources */ = {isa = PBXBuildFile; fileRef = 846FBE8C28AAEBBC00147F6E /* SearchBar.swift */; };
		846FBE8F28AAEC5D00147F6E /* KeyboardReadable.swift in Sources */ = {isa = PBXBuildFile; fileRef = 846FBE8E28AAEC5D00147F6E /* KeyboardReadable.swift */; };
		846FBE9128AAF52600147F6E /* SelectedParticipantView.swift in Sources */ = {isa = PBXBuildFile; fileRef = 846FBE9028AAF52600147F6E /* SelectedParticipantView.swift */; };
		8475BA8C28D9A74B00BA4712 /* Typealiases.swift in Sources */ = {isa = PBXBuildFile; fileRef = 8475BA8B28D9A74B00BA4712 /* Typealiases.swift */; };
		84767502290A824B0015DC53 /* WebRTC in Frameworks */ = {isa = PBXBuildFile; productRef = 84767501290A824B0015DC53 /* WebRTC */; };
		8478EB13288A054B00525538 /* VideoConfig.swift in Sources */ = {isa = PBXBuildFile; fileRef = 8478EB12288A054B00525538 /* VideoConfig.swift */; };
		848A73C02926314F0089AA6E /* MinimizedCallView.swift in Sources */ = {isa = PBXBuildFile; fileRef = 848A73BF2926314F0089AA6E /* MinimizedCallView.swift */; };
		848A73C229269E7D0089AA6E /* CornerDragableView.swift in Sources */ = {isa = PBXBuildFile; fileRef = 848A73C129269E7D0089AA6E /* CornerDragableView.swift */; };
		848A8058290A808A00F3079B /* StreamVideo.framework in Frameworks */ = {isa = PBXBuildFile; fileRef = 84F737ED287C13AC00A363F4 /* StreamVideo.framework */; };
		848A8059290A808A00F3079B /* StreamVideo.framework in Embed Frameworks */ = {isa = PBXBuildFile; fileRef = 84F737ED287C13AC00A363F4 /* StreamVideo.framework */; settings = {ATTRIBUTES = (CodeSignOnCopy, RemoveHeadersOnCopy, ); }; };
		848A805B290A808C00F3079B /* StreamVideoSwiftUI.framework in Frameworks */ = {isa = PBXBuildFile; fileRef = 84F73807287C141000A363F4 /* StreamVideoSwiftUI.framework */; };
		848A805C290A808C00F3079B /* StreamVideoSwiftUI.framework in Embed Frameworks */ = {isa = PBXBuildFile; fileRef = 84F73807287C141000A363F4 /* StreamVideoSwiftUI.framework */; settings = {ATTRIBUTES = (CodeSignOnCopy, RemoveHeadersOnCopy, ); }; };
		848A805D290A808E00F3079B /* StreamVideoUIKit.framework in Frameworks */ = {isa = PBXBuildFile; fileRef = 84F73828287C146D00A363F4 /* StreamVideoUIKit.framework */; };
		848A805E290A808E00F3079B /* StreamVideoUIKit.framework in Embed Frameworks */ = {isa = PBXBuildFile; fileRef = 84F73828287C146D00A363F4 /* StreamVideoUIKit.framework */; settings = {ATTRIBUTES = (CodeSignOnCopy, RemoveHeadersOnCopy, ); }; };
		848EDB8D29940DA8008A65E5 /* CallCapabilities.swift in Sources */ = {isa = PBXBuildFile; fileRef = 848EDB8C29940DA8008A65E5 /* CallCapabilities.swift */; };
		8490DD1F298D39D9007E53D2 /* JsonEventDecoder.swift in Sources */ = {isa = PBXBuildFile; fileRef = 8490DD1E298D39D9007E53D2 /* JsonEventDecoder.swift */; };
		8490DD21298D4ADF007E53D2 /* StreamJsonDecoder.swift in Sources */ = {isa = PBXBuildFile; fileRef = 8490DD20298D4ADF007E53D2 /* StreamJsonDecoder.swift */; };
		8490DD23298D5330007E53D2 /* Data+Gzip.swift in Sources */ = {isa = PBXBuildFile; fileRef = 8490DD22298D5330007E53D2 /* Data+Gzip.swift */; };
		8492B871290801DC00006649 /* CallViewModel_Tests.swift in Sources */ = {isa = PBXBuildFile; fileRef = 8492B870290801DC00006649 /* CallViewModel_Tests.swift */; };
		8492B875290808AE00006649 /* StreamVideoEnvironment.swift in Sources */ = {isa = PBXBuildFile; fileRef = 8492B874290808AE00006649 /* StreamVideoEnvironment.swift */; };
		8492B87829081D1600006649 /* MockHTTPClient.swift in Sources */ = {isa = PBXBuildFile; fileRef = 8492B87729081D1600006649 /* MockHTTPClient.swift */; };
		8492B87A29081E6600006649 /* MockStreamVideo.swift in Sources */ = {isa = PBXBuildFile; fileRef = 8492B87929081E6600006649 /* MockStreamVideo.swift */; };
		8493223729082E620013C029 /* OutgoingCallView_Tests.swift in Sources */ = {isa = PBXBuildFile; fileRef = 8493223629082E620013C029 /* OutgoingCallView_Tests.swift */; };
		8493223B29082EDB0013C029 /* StreamVideoUITestCase.swift in Sources */ = {isa = PBXBuildFile; fileRef = 8493223A29082EDB0013C029 /* StreamVideoUITestCase.swift */; };
		8493223C29082F0F0013C029 /* MockHTTPClient.swift in Sources */ = {isa = PBXBuildFile; fileRef = 8492B87729081D1600006649 /* MockHTTPClient.swift */; };
		8493223D29082F0F0013C029 /* MockStreamVideo.swift in Sources */ = {isa = PBXBuildFile; fileRef = 8492B87929081E6600006649 /* MockStreamVideo.swift */; };
		84932240290830390013C029 /* SnapshotTesting in Frameworks */ = {isa = PBXBuildFile; productRef = 8493223F290830390013C029 /* SnapshotTesting */; };
		84932243290830F80013C029 /* ViewFrameUtils.swift in Sources */ = {isa = PBXBuildFile; fileRef = 84932242290830F80013C029 /* ViewFrameUtils.swift */; };
		8493224F2908378A0013C029 /* AppDelegate.swift in Sources */ = {isa = PBXBuildFile; fileRef = 8493224E2908378A0013C029 /* AppDelegate.swift */; };
		849322512908378A0013C029 /* SceneDelegate.swift in Sources */ = {isa = PBXBuildFile; fileRef = 849322502908378A0013C029 /* SceneDelegate.swift */; };
		849322582908378B0013C029 /* Assets.xcassets in Resources */ = {isa = PBXBuildFile; fileRef = 849322572908378B0013C029 /* Assets.xcassets */; };
		8493225B2908378B0013C029 /* LaunchScreen.storyboard in Resources */ = {isa = PBXBuildFile; fileRef = 849322592908378B0013C029 /* LaunchScreen.storyboard */; };
		849322612908385C0013C029 /* HomeViewController.swift in Sources */ = {isa = PBXBuildFile; fileRef = 849322602908385C0013C029 /* HomeViewController.swift */; };
		8493226A290919F10013C029 /* LoginViewController.swift in Sources */ = {isa = PBXBuildFile; fileRef = 84932269290919F10013C029 /* LoginViewController.swift */; };
		8493226E2909235C0013C029 /* AddUserView.swift in Sources */ = {isa = PBXBuildFile; fileRef = 84201792288AB699004964B3 /* AddUserView.swift */; };
		8493226F2909238F0013C029 /* AppState.swift in Sources */ = {isa = PBXBuildFile; fileRef = 8456E6C5287EB55F004E180E /* AppState.swift */; };
		84932270290923960013C029 /* LocalStorage.swift in Sources */ = {isa = PBXBuildFile; fileRef = 8468821228DFA448003BA9EE /* LocalStorage.swift */; };
		84932274290929290013C029 /* UIView+Extensions.swift in Sources */ = {isa = PBXBuildFile; fileRef = 84932273290929290013C029 /* UIView+Extensions.swift */; };
		84932276290929630013C029 /* Animation.swift in Sources */ = {isa = PBXBuildFile; fileRef = 84932275290929630013C029 /* Animation.swift */; };
		84932278290929EF0013C029 /* NSLayoutConstraint+Extensions.swift in Sources */ = {isa = PBXBuildFile; fileRef = 84932277290929EF0013C029 /* NSLayoutConstraint+Extensions.swift */; };
		8493227A290938440013C029 /* CallViewController_Tests.swift in Sources */ = {isa = PBXBuildFile; fileRef = 84932279290938440013C029 /* CallViewController_Tests.swift */; };
		8493227B290938930013C029 /* StreamVideoUITestCase.swift in Sources */ = {isa = PBXBuildFile; fileRef = 8493223A29082EDB0013C029 /* StreamVideoUITestCase.swift */; };
		8493227C290939590013C029 /* CallViewController.swift in Sources */ = {isa = PBXBuildFile; fileRef = 8493226229083BF20013C029 /* CallViewController.swift */; };
		8493227D29093A1A0013C029 /* MockHTTPClient.swift in Sources */ = {isa = PBXBuildFile; fileRef = 8492B87729081D1600006649 /* MockHTTPClient.swift */; };
		8493227E29093A420013C029 /* MockStreamVideo.swift in Sources */ = {isa = PBXBuildFile; fileRef = 8492B87929081E6600006649 /* MockStreamVideo.swift */; };
		8493228029093A9E0013C029 /* SnapshotTesting in Frameworks */ = {isa = PBXBuildFile; productRef = 8493227F29093A9E0013C029 /* SnapshotTesting */; };
		8498796828A15F0300D06F31 /* ViewFactory.swift in Sources */ = {isa = PBXBuildFile; fileRef = 8498796728A15F0300D06F31 /* ViewFactory.swift */; };
		849EDA8B297AFCC80072A12D /* PreJoiningView.swift in Sources */ = {isa = PBXBuildFile; fileRef = 849EDA8A297AFCC80072A12D /* PreJoiningView.swift */; };
		849EDA8D297AFD840072A12D /* Camera.swift in Sources */ = {isa = PBXBuildFile; fileRef = 849EDA8C297AFD840072A12D /* Camera.swift */; };
		849EDA8F297AFE1C0072A12D /* PreJoiningViewModel.swift in Sources */ = {isa = PBXBuildFile; fileRef = 849EDA8E297AFE1C0072A12D /* PreJoiningViewModel.swift */; };
		849FD33C2982D4870032B914 /* CoordinatorRequests.swift in Sources */ = {isa = PBXBuildFile; fileRef = 849FD33B2982D4870032B914 /* CoordinatorRequests.swift */; };
		84A26C9929435F4100B29E53 /* NukeUI in Frameworks */ = {isa = PBXBuildFile; productRef = 84A26C9829435F4100B29E53 /* NukeUI */; };
		84A6CD6128D49A7700318EC3 /* CallBackgrounds.swift in Sources */ = {isa = PBXBuildFile; fileRef = 84A6CD6028D49A7700318EC3 /* CallBackgrounds.swift */; };
		84A7379C28F0557F001A6769 /* CallEvents.swift in Sources */ = {isa = PBXBuildFile; fileRef = 84A7379B28F0557F001A6769 /* CallEvents.swift */; };
		84A737CE28F4716E001A6769 /* signal.pb.swift in Sources */ = {isa = PBXBuildFile; fileRef = 84A737AE28F4716E001A6769 /* signal.pb.swift */; };
		84A737CF28F4716E001A6769 /* signal.twirp.swift in Sources */ = {isa = PBXBuildFile; fileRef = 84A737AF28F4716E001A6769 /* signal.twirp.swift */; };
		84A737D028F4716E001A6769 /* models.pb.swift in Sources */ = {isa = PBXBuildFile; fileRef = 84A737B128F4716E001A6769 /* models.pb.swift */; };
		84A737D128F4716E001A6769 /* events.pb.swift in Sources */ = {isa = PBXBuildFile; fileRef = 84A737B328F4716E001A6769 /* events.pb.swift */; };
		84A737D228F4716E001A6769 /* stat.pb.swift in Sources */ = {isa = PBXBuildFile; fileRef = 84A737B628F4716E001A6769 /* stat.pb.swift */; };
		84A737D328F4716E001A6769 /* utils.pb.swift in Sources */ = {isa = PBXBuildFile; fileRef = 84A737B828F4716E001A6769 /* utils.pb.swift */; };
		84A737D428F4716E001A6769 /* participant.pb.swift in Sources */ = {isa = PBXBuildFile; fileRef = 84A737BA28F4716E001A6769 /* participant.pb.swift */; };
		84A737D528F4716E001A6769 /* push.pb.swift in Sources */ = {isa = PBXBuildFile; fileRef = 84A737BC28F4716E001A6769 /* push.pb.swift */; };
		84A737D628F4716E001A6769 /* broadcast.pb.swift in Sources */ = {isa = PBXBuildFile; fileRef = 84A737BE28F4716E001A6769 /* broadcast.pb.swift */; };
		84A737D728F4716E001A6769 /* call.pb.swift in Sources */ = {isa = PBXBuildFile; fileRef = 84A737C028F4716E001A6769 /* call.pb.swift */; };
		84A737D828F4716E001A6769 /* edge.pb.swift in Sources */ = {isa = PBXBuildFile; fileRef = 84A737C228F4716E001A6769 /* edge.pb.swift */; };
		84A737D928F4716E001A6769 /* event.pb.swift in Sources */ = {isa = PBXBuildFile; fileRef = 84A737C428F4716E001A6769 /* event.pb.swift */; };
		84A737DA28F4716E001A6769 /* user.pb.swift in Sources */ = {isa = PBXBuildFile; fileRef = 84A737C628F4716E001A6769 /* user.pb.swift */; };
		84A737DB28F4716E001A6769 /* member.pb.swift in Sources */ = {isa = PBXBuildFile; fileRef = 84A737C828F4716E001A6769 /* member.pb.swift */; };
		84A737DC28F4716E001A6769 /* client_rpc.pb.swift in Sources */ = {isa = PBXBuildFile; fileRef = 84A737CA28F4716E001A6769 /* client_rpc.pb.swift */; };
		84A737DD28F4716E001A6769 /* envelopes.pb.swift in Sources */ = {isa = PBXBuildFile; fileRef = 84A737CB28F4716E001A6769 /* envelopes.pb.swift */; };
		84A737DE28F4716E001A6769 /* client_rpc.twirp.swift in Sources */ = {isa = PBXBuildFile; fileRef = 84A737CC28F4716E001A6769 /* client_rpc.twirp.swift */; };
		84A737DF28F4716E001A6769 /* websocket.pb.swift in Sources */ = {isa = PBXBuildFile; fileRef = 84A737CD28F4716E001A6769 /* websocket.pb.swift */; };
		84A7E17428814D7400526C98 /* LatencyService.swift in Sources */ = {isa = PBXBuildFile; fileRef = 84A7E17328814D7400526C98 /* LatencyService.swift */; };
		84A7E1792881922400526C98 /* HTTPClient.swift in Sources */ = {isa = PBXBuildFile; fileRef = 84A7E1782881922400526C98 /* HTTPClient.swift */; };
		84A7E1802883629700526C98 /* WebSocketClient.swift in Sources */ = {isa = PBXBuildFile; fileRef = 84A7E17C2883629700526C98 /* WebSocketClient.swift */; };
		84A7E1812883629700526C98 /* WebSocketPingController.swift in Sources */ = {isa = PBXBuildFile; fileRef = 84A7E17D2883629700526C98 /* WebSocketPingController.swift */; };
		84A7E1822883629700526C98 /* RetryStrategy.swift in Sources */ = {isa = PBXBuildFile; fileRef = 84A7E17E2883629700526C98 /* RetryStrategy.swift */; };
		84A7E184288362DF00526C98 /* Atomic.swift in Sources */ = {isa = PBXBuildFile; fileRef = 84A7E183288362DF00526C98 /* Atomic.swift */; };
		84A7E1862883632100526C98 /* ConnectionStatus.swift in Sources */ = {isa = PBXBuildFile; fileRef = 84A7E1852883632100526C98 /* ConnectionStatus.swift */; };
		84A7E1892883638200526C98 /* WebSocketEngine.swift in Sources */ = {isa = PBXBuildFile; fileRef = 84A7E1872883638200526C98 /* WebSocketEngine.swift */; };
		84A7E18A2883638200526C98 /* URLSessionWebSocketEngine.swift in Sources */ = {isa = PBXBuildFile; fileRef = 84A7E1882883638200526C98 /* URLSessionWebSocketEngine.swift */; };
		84A7E18C288363AC00526C98 /* EventNotificationCenter.swift in Sources */ = {isa = PBXBuildFile; fileRef = 84A7E18B288363AC00526C98 /* EventNotificationCenter.swift */; };
		84A7E1922883647200526C98 /* Event.swift in Sources */ = {isa = PBXBuildFile; fileRef = 84A7E18F2883647200526C98 /* Event.swift */; };
		84A7E1942883652000526C98 /* EventMiddleware.swift in Sources */ = {isa = PBXBuildFile; fileRef = 84A7E1932883652000526C98 /* EventMiddleware.swift */; };
		84A7E1962883661A00526C98 /* BackgroundTaskScheduler.swift in Sources */ = {isa = PBXBuildFile; fileRef = 84A7E1952883661A00526C98 /* BackgroundTaskScheduler.swift */; };
		84A7E198288366D000526C98 /* EventDecoder.swift in Sources */ = {isa = PBXBuildFile; fileRef = 84A7E197288366D000526C98 /* EventDecoder.swift */; };
		84A7E1A82883E46200526C98 /* Timers.swift in Sources */ = {isa = PBXBuildFile; fileRef = 84A7E1A72883E46200526C98 /* Timers.swift */; };
		84A7E1AA2883E4AD00526C98 /* APIKey.swift in Sources */ = {isa = PBXBuildFile; fileRef = 84A7E1A92883E4AD00526C98 /* APIKey.swift */; };
		84A7E1AC2883E51E00526C98 /* HTTPHeader.swift in Sources */ = {isa = PBXBuildFile; fileRef = 84A7E1AB2883E51E00526C98 /* HTTPHeader.swift */; };
		84A7E1AE2883E6B300526C98 /* HTTPUtils.swift in Sources */ = {isa = PBXBuildFile; fileRef = 84A7E1AD2883E6B300526C98 /* HTTPUtils.swift */; };
		84A7E1B02883E73100526C98 /* EventBatcher.swift in Sources */ = {isa = PBXBuildFile; fileRef = 84A7E1AF2883E73100526C98 /* EventBatcher.swift */; };
		84A8816D299BB25300EA22ED /* OpenISO8601DateFormatter.swift in Sources */ = {isa = PBXBuildFile; fileRef = 84A88161299BB25200EA22ED /* OpenISO8601DateFormatter.swift */; };
		84A88172299BB25300EA22ED /* Models.swift in Sources */ = {isa = PBXBuildFile; fileRef = 84A88167299BB25200EA22ED /* Models.swift */; };
		84A88174299BB25300EA22ED /* SynchronizedDictionary.swift in Sources */ = {isa = PBXBuildFile; fileRef = 84A88169299BB25200EA22ED /* SynchronizedDictionary.swift */; };
		84A881AF299BB2AD00EA22ED /* VideoSettingsRequest.swift in Sources */ = {isa = PBXBuildFile; fileRef = 84A8817F299BB2A800EA22ED /* VideoSettingsRequest.swift */; };
		84A881B0299BB2AD00EA22ED /* RequestPermissionRequest.swift in Sources */ = {isa = PBXBuildFile; fileRef = 84A88180299BB2A900EA22ED /* RequestPermissionRequest.swift */; };
		84A881B1299BB2AD00EA22ED /* GetCallEdgeServerResponse.swift in Sources */ = {isa = PBXBuildFile; fileRef = 84A88181299BB2A900EA22ED /* GetCallEdgeServerResponse.swift */; };
		84A881B2299BB2AD00EA22ED /* GeofenceSettingsRequest.swift in Sources */ = {isa = PBXBuildFile; fileRef = 84A88182299BB2A900EA22ED /* GeofenceSettingsRequest.swift */; };
		84A881B3299BB2AD00EA22ED /* Custom.swift in Sources */ = {isa = PBXBuildFile; fileRef = 84A88183299BB2A900EA22ED /* Custom.swift */; };
		84A881B4299BB2AD00EA22ED /* ICEServer.swift in Sources */ = {isa = PBXBuildFile; fileRef = 84A88184299BB2A900EA22ED /* ICEServer.swift */; };
		84A881B5299BB2AD00EA22ED /* Credentials.swift in Sources */ = {isa = PBXBuildFile; fileRef = 84A88185299BB2A900EA22ED /* Credentials.swift */; };
		84A881B6299BB2AD00EA22ED /* SFUResponse.swift in Sources */ = {isa = PBXBuildFile; fileRef = 84A88186299BB2A900EA22ED /* SFUResponse.swift */; };
		84A881B7299BB2AD00EA22ED /* GeofenceSettings.swift in Sources */ = {isa = PBXBuildFile; fileRef = 84A88187299BB2A900EA22ED /* GeofenceSettings.swift */; };
		84A881B8299BB2AD00EA22ED /* CallUpdated.swift in Sources */ = {isa = PBXBuildFile; fileRef = 84A88188299BB2A900EA22ED /* CallUpdated.swift */; };
		84A881B9299BB2AD00EA22ED /* Coordinates.swift in Sources */ = {isa = PBXBuildFile; fileRef = 84A88189299BB2A900EA22ED /* Coordinates.swift */; };
		84A881BA299BB2AD00EA22ED /* QueryMembersResponse.swift in Sources */ = {isa = PBXBuildFile; fileRef = 84A8818A299BB2AA00EA22ED /* QueryMembersResponse.swift */; };
		84A881BB299BB2AD00EA22ED /* MemberRequest.swift in Sources */ = {isa = PBXBuildFile; fileRef = 84A8818B299BB2AA00EA22ED /* MemberRequest.swift */; };
		84A881BC299BB2AD00EA22ED /* CallSettingsResponse.swift in Sources */ = {isa = PBXBuildFile; fileRef = 84A8818C299BB2AA00EA22ED /* CallSettingsResponse.swift */; };
		84A881BD299BB2AD00EA22ED /* CallStateResponseFields.swift in Sources */ = {isa = PBXBuildFile; fileRef = 84A8818D299BB2AA00EA22ED /* CallStateResponseFields.swift */; };
		84A881BE299BB2AD00EA22ED /* ScreensharingSettings.swift in Sources */ = {isa = PBXBuildFile; fileRef = 84A8818E299BB2AA00EA22ED /* ScreensharingSettings.swift */; };
		84A881BF299BB2AD00EA22ED /* RecordSettings.swift in Sources */ = {isa = PBXBuildFile; fileRef = 84A8818F299BB2AA00EA22ED /* RecordSettings.swift */; };
		84A881C0299BB2AD00EA22ED /* UpdateUserPermissionsRequest.swift in Sources */ = {isa = PBXBuildFile; fileRef = 84A88190299BB2AA00EA22ED /* UpdateUserPermissionsRequest.swift */; };
		84A881C1299BB2AD00EA22ED /* UserResponse.swift in Sources */ = {isa = PBXBuildFile; fileRef = 84A88191299BB2AA00EA22ED /* UserResponse.swift */; };
		84A881C2299BB2AD00EA22ED /* JoinCallResponse.swift in Sources */ = {isa = PBXBuildFile; fileRef = 84A88192299BB2AA00EA22ED /* JoinCallResponse.swift */; };
		84A881C3299BB2AD00EA22ED /* CallSettingsRequest.swift in Sources */ = {isa = PBXBuildFile; fileRef = 84A88193299BB2AA00EA22ED /* CallSettingsRequest.swift */; };
		84A881C4299BB2AD00EA22ED /* DatacenterResponse.swift in Sources */ = {isa = PBXBuildFile; fileRef = 84A88194299BB2AA00EA22ED /* DatacenterResponse.swift */; };
		84A881C5299BB2AD00EA22ED /* QueryCallsResponse.swift in Sources */ = {isa = PBXBuildFile; fileRef = 84A88195299BB2AB00EA22ED /* QueryCallsResponse.swift */; };
		84A881C6299BB2AD00EA22ED /* ScreensharingSettingsRequest.swift in Sources */ = {isa = PBXBuildFile; fileRef = 84A88196299BB2AB00EA22ED /* ScreensharingSettingsRequest.swift */; };
		84A881C7299BB2AD00EA22ED /* SendEventResponse.swift in Sources */ = {isa = PBXBuildFile; fileRef = 84A88197299BB2AB00EA22ED /* SendEventResponse.swift */; };
		84A881C8299BB2AD00EA22ED /* SortParamRequest.swift in Sources */ = {isa = PBXBuildFile; fileRef = 84A88198299BB2AB00EA22ED /* SortParamRequest.swift */; };
		84A881C9299BB2AD00EA22ED /* UpdateCallResponse.swift in Sources */ = {isa = PBXBuildFile; fileRef = 84A88199299BB2AB00EA22ED /* UpdateCallResponse.swift */; };
		84A881CA299BB2AD00EA22ED /* RecordSettingsRequest.swift in Sources */ = {isa = PBXBuildFile; fileRef = 84A8819A299BB2AB00EA22ED /* RecordSettingsRequest.swift */; };
		84A881CB299BB2AD00EA22ED /* GetOrCreateCallRequest.swift in Sources */ = {isa = PBXBuildFile; fileRef = 84A8819B299BB2AB00EA22ED /* GetOrCreateCallRequest.swift */; };
		84A881CC299BB2AD00EA22ED /* QueryCallRequest.swift in Sources */ = {isa = PBXBuildFile; fileRef = 84A8819C299BB2AB00EA22ED /* QueryCallRequest.swift */; };
		84A881CD299BB2AD00EA22ED /* SendEventRequest.swift in Sources */ = {isa = PBXBuildFile; fileRef = 84A8819D299BB2AB00EA22ED /* SendEventRequest.swift */; };
		84A881CE299BB2AD00EA22ED /* UpdateCallRequest.swift in Sources */ = {isa = PBXBuildFile; fileRef = 84A8819E299BB2AB00EA22ED /* UpdateCallRequest.swift */; };
		84A881CF299BB2AD00EA22ED /* GetCallEdgeServerRequest.swift in Sources */ = {isa = PBXBuildFile; fileRef = 84A8819F299BB2AB00EA22ED /* GetCallEdgeServerRequest.swift */; };
		84A881D0299BB2AD00EA22ED /* ModelAny.swift in Sources */ = {isa = PBXBuildFile; fileRef = 84A881A0299BB2AC00EA22ED /* ModelAny.swift */; };
		84A881D1299BB2AD00EA22ED /* MuteUsersResponse.swift in Sources */ = {isa = PBXBuildFile; fileRef = 84A881A1299BB2AC00EA22ED /* MuteUsersResponse.swift */; };
		84A881D2299BB2AD00EA22ED /* PaginationParamsRequest.swift in Sources */ = {isa = PBXBuildFile; fileRef = 84A881A2299BB2AC00EA22ED /* PaginationParamsRequest.swift */; };
		84A881D3299BB2AD00EA22ED /* UserRequest.swift in Sources */ = {isa = PBXBuildFile; fileRef = 84A881A3299BB2AC00EA22ED /* UserRequest.swift */; };
		84A881D4299BB2AD00EA22ED /* EndCallResponse.swift in Sources */ = {isa = PBXBuildFile; fileRef = 84A881A4299BB2AC00EA22ED /* EndCallResponse.swift */; };
		84A881D5299BB2AD00EA22ED /* MuteUsersRequest.swift in Sources */ = {isa = PBXBuildFile; fileRef = 84A881A5299BB2AC00EA22ED /* MuteUsersRequest.swift */; };
		84A881D6299BB2AD00EA22ED /* QueryMembersRequest.swift in Sources */ = {isa = PBXBuildFile; fileRef = 84A881A6299BB2AC00EA22ED /* QueryMembersRequest.swift */; };
		84A881D7299BB2AD00EA22ED /* GetOrCreateCallResponse.swift in Sources */ = {isa = PBXBuildFile; fileRef = 84A881A7299BB2AC00EA22ED /* GetOrCreateCallResponse.swift */; };
		84A881D8299BB2AD00EA22ED /* VideoSettings.swift in Sources */ = {isa = PBXBuildFile; fileRef = 84A881A8299BB2AC00EA22ED /* VideoSettings.swift */; };
		84A881D9299BB2AD00EA22ED /* CallResponse.swift in Sources */ = {isa = PBXBuildFile; fileRef = 84A881A9299BB2AC00EA22ED /* CallResponse.swift */; };
		84A881DA299BB2AD00EA22ED /* UpdateUserPermissionsResponse.swift in Sources */ = {isa = PBXBuildFile; fileRef = 84A881AA299BB2AC00EA22ED /* UpdateUserPermissionsResponse.swift */; };
		84A881DB299BB2AD00EA22ED /* RequestPermissionResponse.swift in Sources */ = {isa = PBXBuildFile; fileRef = 84A881AB299BB2AD00EA22ED /* RequestPermissionResponse.swift */; };
		84A881DC299BB2AD00EA22ED /* MemberResponse.swift in Sources */ = {isa = PBXBuildFile; fileRef = 84A881AC299BB2AD00EA22ED /* MemberResponse.swift */; };
		84A881DD299BB2AD00EA22ED /* HLSSettings.swift in Sources */ = {isa = PBXBuildFile; fileRef = 84A881AD299BB2AD00EA22ED /* HLSSettings.swift */; };
		84A881DE299BB2AD00EA22ED /* JoinCallRequest.swift in Sources */ = {isa = PBXBuildFile; fileRef = 84A881AE299BB2AD00EA22ED /* JoinCallRequest.swift */; };
		84A881EA299BB2DC00EA22ED /* CallPermissionsUpdated.swift in Sources */ = {isa = PBXBuildFile; fileRef = 84A881DF299BB2DB00EA22ED /* CallPermissionsUpdated.swift */; };
		84A881EB299BB2DC00EA22ED /* CallRejected.swift in Sources */ = {isa = PBXBuildFile; fileRef = 84A881E0299BB2DB00EA22ED /* CallRejected.swift */; };
		84A881EC299BB2DC00EA22ED /* CallRequest.swift in Sources */ = {isa = PBXBuildFile; fileRef = 84A881E1299BB2DB00EA22ED /* CallRequest.swift */; };
		84A881ED299BB2DC00EA22ED /* CallAccepted.swift in Sources */ = {isa = PBXBuildFile; fileRef = 84A881E2299BB2DB00EA22ED /* CallAccepted.swift */; };
		84A881EE299BB2DC00EA22ED /* APIError.swift in Sources */ = {isa = PBXBuildFile; fileRef = 84A881E3299BB2DB00EA22ED /* APIError.swift */; };
		84A881EF299BB2DC00EA22ED /* CallEnded.swift in Sources */ = {isa = PBXBuildFile; fileRef = 84A881E4299BB2DC00EA22ED /* CallEnded.swift */; };
		84A881F0299BB2DC00EA22ED /* CallPermissionRequest.swift in Sources */ = {isa = PBXBuildFile; fileRef = 84A881E5299BB2DC00EA22ED /* CallPermissionRequest.swift */; };
		84A881F1299BB2DC00EA22ED /* AudioSettings.swift in Sources */ = {isa = PBXBuildFile; fileRef = 84A881E6299BB2DC00EA22ED /* AudioSettings.swift */; };
		84A881F2299BB2DC00EA22ED /* CallCancelled.swift in Sources */ = {isa = PBXBuildFile; fileRef = 84A881E7299BB2DC00EA22ED /* CallCancelled.swift */; };
		84A881F3299BB2DC00EA22ED /* CallCreated.swift in Sources */ = {isa = PBXBuildFile; fileRef = 84A881E8299BB2DC00EA22ED /* CallCreated.swift */; };
		84A881F4299BB2DC00EA22ED /* BroadcastSettings.swift in Sources */ = {isa = PBXBuildFile; fileRef = 84A881E9299BB2DC00EA22ED /* BroadcastSettings.swift */; };
		84A881F5299E2B0B00EA22ED /* Extensions.swift in Sources */ = {isa = PBXBuildFile; fileRef = 84A88165299BB25200EA22ED /* Extensions.swift */; };
		84A881F6299E2B0B00EA22ED /* JSONEncodingHelper.swift in Sources */ = {isa = PBXBuildFile; fileRef = 84A88164299BB25200EA22ED /* JSONEncodingHelper.swift */; };
		84A881F7299E2B0B00EA22ED /* CodableHelper.swift in Sources */ = {isa = PBXBuildFile; fileRef = 84A8816B299BB25300EA22ED /* CodableHelper.swift */; };
		84A881F8299E2B0B00EA22ED /* Configuration.swift in Sources */ = {isa = PBXBuildFile; fileRef = 84A8816A299BB25200EA22ED /* Configuration.swift */; };
		84A881F9299E2B0B00EA22ED /* JSONDataEncoding.swift in Sources */ = {isa = PBXBuildFile; fileRef = 84A88168299BB25200EA22ED /* JSONDataEncoding.swift */; };
		84A8B88F2993CAFD003AA570 /* PermissionsController.swift in Sources */ = {isa = PBXBuildFile; fileRef = 84A8B88E2993CAFD003AA570 /* PermissionsController.swift */; };
		84A8B8912993D3AB003AA570 /* PermissionsMiddleware.swift in Sources */ = {isa = PBXBuildFile; fileRef = 84A8B8902993D3AB003AA570 /* PermissionsMiddleware.swift */; };
		84AF64BC287C34320012A503 /* WebRTC in Frameworks */ = {isa = PBXBuildFile; productRef = 84AF64BB287C34320012A503 /* WebRTC */; };
		84AF64BE287C34450012A503 /* WebRTC in Frameworks */ = {isa = PBXBuildFile; productRef = 84AF64BD287C34450012A503 /* WebRTC */; };
		84AF64D2287C78E70012A503 /* User.swift in Sources */ = {isa = PBXBuildFile; fileRef = 84AF64D1287C78E70012A503 /* User.swift */; };
		84AF64D5287C79320012A503 /* RawJSON.swift in Sources */ = {isa = PBXBuildFile; fileRef = 84AF64D4287C79320012A503 /* RawJSON.swift */; };
		84AF64D7287C79610012A503 /* Token.swift in Sources */ = {isa = PBXBuildFile; fileRef = 84AF64D6287C79610012A503 /* Token.swift */; };
		84AF64D9287C79F60012A503 /* Errors.swift in Sources */ = {isa = PBXBuildFile; fileRef = 84AF64D8287C79F60012A503 /* Errors.swift */; };
		84AF64DB287C7A2C0012A503 /* ErrorPayload.swift in Sources */ = {isa = PBXBuildFile; fileRef = 84AF64DA287C7A2C0012A503 /* ErrorPayload.swift */; };
		84B04BE728941EA6003A8DCD /* StatsConstants.swift in Sources */ = {isa = PBXBuildFile; fileRef = 84B04BE628941EA6003A8DCD /* StatsConstants.swift */; };
		84B57D33297F278500E4E709 /* MicrophoneChecker.swift in Sources */ = {isa = PBXBuildFile; fileRef = 84B57D32297F278500E4E709 /* MicrophoneChecker.swift */; };
		84B57D37297F406400E4E709 /* MicrophoneCheckView.swift in Sources */ = {isa = PBXBuildFile; fileRef = 84B57D36297F406400E4E709 /* MicrophoneCheckView.swift */; };
		84B57D39297FFF8300E4E709 /* PreJoiningView_iOS13.swift in Sources */ = {isa = PBXBuildFile; fileRef = 84B57D38297FFF8300E4E709 /* PreJoiningView_iOS13.swift */; };
		84B57DA92981655A00E4E709 /* AnyCodable in Frameworks */ = {isa = PBXBuildFile; productRef = 84B57DA82981655A00E4E709 /* AnyCodable */; };
		84B57E1729817A5900E4E709 /* CoordinatorClient.swift in Sources */ = {isa = PBXBuildFile; fileRef = 84B57E1629817A5900E4E709 /* CoordinatorClient.swift */; };
		84B9A56D29112F39004DE31A /* EndpointConfig.swift in Sources */ = {isa = PBXBuildFile; fileRef = 84B9A56C29112F39004DE31A /* EndpointConfig.swift */; };
		84B9A58F29140D3D004DE31A /* Nuke in Frameworks */ = {isa = PBXBuildFile; productRef = 84B9A58E29140D3D004DE31A /* Nuke */; };
		84B9A59329140D44004DE31A /* Nuke in Frameworks */ = {isa = PBXBuildFile; productRef = 84B9A59229140D44004DE31A /* Nuke */; };
		84B9A59529140D44004DE31A /* NukeUI in Frameworks */ = {isa = PBXBuildFile; productRef = 84B9A59429140D44004DE31A /* NukeUI */; };
		84BBF62B28AFC24000387A02 /* PeerConnectionFactory.swift in Sources */ = {isa = PBXBuildFile; fileRef = 84BBF62A28AFC24000387A02 /* PeerConnectionFactory.swift */; };
		84BBF62D28AFC72700387A02 /* DefaultRTCMediaConstraints.swift in Sources */ = {isa = PBXBuildFile; fileRef = 84BBF62C28AFC72700387A02 /* DefaultRTCMediaConstraints.swift */; };
		84BE8A5628BE314000B34D2F /* SwiftProtobuf in Frameworks */ = {isa = PBXBuildFile; productRef = 84BE8A5528BE314000B34D2F /* SwiftProtobuf */; };
		84C267C928F5980F00F0F673 /* ConnectOptions.swift in Sources */ = {isa = PBXBuildFile; fileRef = 84C267C828F5980F00F0F673 /* ConnectOptions.swift */; };
		84C619C629432E890051C513 /* NukeUI in Frameworks */ = {isa = PBXBuildFile; productRef = 84C619C529432E890051C513 /* NukeUI */; };
		84CBBE0B29228BA900D0DA61 /* StreamVideoTestCase.swift in Sources */ = {isa = PBXBuildFile; fileRef = 8492B8722908024800006649 /* StreamVideoTestCase.swift */; };
		84D419B828E7155100F574F9 /* VideoViewOverlay.swift in Sources */ = {isa = PBXBuildFile; fileRef = 84D419B728E7155100F574F9 /* VideoViewOverlay.swift */; };
		84E4F7922947476400DD4CE3 /* CallViewHelper.swift in Sources */ = {isa = PBXBuildFile; fileRef = 84E4F7912947476300DD4CE3 /* CallViewHelper.swift */; };
		84E4F7D1294CB5F300DD4CE3 /* ConnectionQuality.swift in Sources */ = {isa = PBXBuildFile; fileRef = 84E4F7D0294CB5F300DD4CE3 /* ConnectionQuality.swift */; };
		84E4F7D3294CCBE700DD4CE3 /* ConnectionQualityIndicator.swift in Sources */ = {isa = PBXBuildFile; fileRef = 84E4F7D2294CCBE700DD4CE3 /* ConnectionQualityIndicator.swift */; };
		84E7CD3728D64609009F3542 /* CallingIndicator.swift in Sources */ = {isa = PBXBuildFile; fileRef = 84E7CD3628D64609009F3542 /* CallingIndicator.swift */; };
		84E86D4F2905E731004BA44C /* Utils.swift in Sources */ = {isa = PBXBuildFile; fileRef = 84E86D4E2905E731004BA44C /* Utils.swift */; };
		84EA5D3C28BFB890004D3531 /* CallParticipantImageView.swift in Sources */ = {isa = PBXBuildFile; fileRef = 84EA5D3B28BFB890004D3531 /* CallParticipantImageView.swift */; };
		84EA5D3F28C09AAC004D3531 /* CallController.swift in Sources */ = {isa = PBXBuildFile; fileRef = 84EA5D3E28C09AAB004D3531 /* CallController.swift */; };
		84EA5D4128C0ABCB004D3531 /* CallCoordinatorController.swift in Sources */ = {isa = PBXBuildFile; fileRef = 84EA5D4028C0ABCB004D3531 /* CallCoordinatorController.swift */; };
		84EA5D4328C1E944004D3531 /* AudioSession.swift in Sources */ = {isa = PBXBuildFile; fileRef = 84EA5D4228C1E944004D3531 /* AudioSession.swift */; };
		84EBAA8E288BCB2700BE3176 /* CallsMiddleware.swift in Sources */ = {isa = PBXBuildFile; fileRef = 84EBAA8D288BCB2700BE3176 /* CallsMiddleware.swift */; };
		84EBAA90288BCEAA00BE3176 /* IncomingCall.swift in Sources */ = {isa = PBXBuildFile; fileRef = 84EBAA8F288BCEAA00BE3176 /* IncomingCall.swift */; };
		84ED240D286C9515002A3186 /* CallView.swift in Sources */ = {isa = PBXBuildFile; fileRef = 84ED240C286C9515002A3186 /* CallView.swift */; };
		84F0867B29632DA40099907A /* VideoFilters.swift in Sources */ = {isa = PBXBuildFile; fileRef = 84F0867A29632DA30099907A /* VideoFilters.swift */; };
		84F3B0DA289083E70088751D /* WebSocketConstants.swift in Sources */ = {isa = PBXBuildFile; fileRef = 84F3B0D9289083E70088751D /* WebSocketConstants.swift */; };
		84F3B0DE28913E0F0088751D /* CallControlsView.swift in Sources */ = {isa = PBXBuildFile; fileRef = 84F3B0DD28913E0E0088751D /* CallControlsView.swift */; };
		84F3B0E0289150B10088751D /* CallParticipant.swift in Sources */ = {isa = PBXBuildFile; fileRef = 84F3B0DF289150B10088751D /* CallParticipant.swift */; };
		84F3B0E228916FF20088751D /* CallParticipantsView.swift in Sources */ = {isa = PBXBuildFile; fileRef = 84F3B0E128916FF20088751D /* CallParticipantsView.swift */; };
		84F3B0E4289174F60088751D /* ContainerHelpers.swift in Sources */ = {isa = PBXBuildFile; fileRef = 84F3B0E3289174F60088751D /* ContainerHelpers.swift */; };
		84F3B0E528917C620088751D /* Modifiers.swift in Sources */ = {isa = PBXBuildFile; fileRef = 84EBAA92288C137E00BE3176 /* Modifiers.swift */; };
		84F737F5287C13AD00A363F4 /* StreamVideo.framework in Frameworks */ = {isa = PBXBuildFile; fileRef = 84F737ED287C13AC00A363F4 /* StreamVideo.framework */; };
		84F737FB287C13AD00A363F4 /* StreamVideo.h in Headers */ = {isa = PBXBuildFile; fileRef = 84F737EF287C13AC00A363F4 /* StreamVideo.h */; settings = {ATTRIBUTES = (Public, ); }; };
		84F7380F287C141000A363F4 /* StreamVideoSwiftUI.framework in Frameworks */ = {isa = PBXBuildFile; fileRef = 84F73807287C141000A363F4 /* StreamVideoSwiftUI.framework */; };
		84F73817287C141000A363F4 /* StreamVideoSwiftUI.h in Headers */ = {isa = PBXBuildFile; fileRef = 84F73809287C141000A363F4 /* StreamVideoSwiftUI.h */; settings = {ATTRIBUTES = (Public, ); }; };
		84F7381A287C141000A363F4 /* StreamVideoSwiftUI.framework in Frameworks */ = {isa = PBXBuildFile; fileRef = 84F73807287C141000A363F4 /* StreamVideoSwiftUI.framework */; };
		84F7381B287C141000A363F4 /* StreamVideoSwiftUI.framework in Embed Frameworks */ = {isa = PBXBuildFile; fileRef = 84F73807287C141000A363F4 /* StreamVideoSwiftUI.framework */; settings = {ATTRIBUTES = (CodeSignOnCopy, RemoveHeadersOnCopy, ); }; };
		84F73830287C146D00A363F4 /* StreamVideoUIKit.framework in Frameworks */ = {isa = PBXBuildFile; fileRef = 84F73828287C146D00A363F4 /* StreamVideoUIKit.framework */; };
		84F73836287C146D00A363F4 /* StreamVideoUIKit.h in Headers */ = {isa = PBXBuildFile; fileRef = 84F7382A287C146D00A363F4 /* StreamVideoUIKit.h */; settings = {ATTRIBUTES = (Public, ); }; };
		84F7383D287C18E500A363F4 /* CallViewModel.swift in Sources */ = {isa = PBXBuildFile; fileRef = 84ED240E286C9530002A3186 /* CallViewModel.swift */; };
		84F73843287C195600A363F4 /* StreamVideo.framework in Frameworks */ = {isa = PBXBuildFile; fileRef = 84F737ED287C13AC00A363F4 /* StreamVideo.framework */; };
		84F73848287C196B00A363F4 /* StreamVideo.framework in Frameworks */ = {isa = PBXBuildFile; fileRef = 84F737ED287C13AC00A363F4 /* StreamVideo.framework */; };
		84F7384D287C198500A363F4 /* StreamVideo.framework in Frameworks */ = {isa = PBXBuildFile; fileRef = 84F737ED287C13AC00A363F4 /* StreamVideo.framework */; };
		84F7384E287C198500A363F4 /* StreamVideo.framework in Embed Frameworks */ = {isa = PBXBuildFile; fileRef = 84F737ED287C13AC00A363F4 /* StreamVideo.framework */; settings = {ATTRIBUTES = (CodeSignOnCopy, RemoveHeadersOnCopy, ); }; };
		84F73853287C1A2900A363F4 /* InjectedValues.swift in Sources */ = {isa = PBXBuildFile; fileRef = 84C299722876E8C90034B735 /* InjectedValues.swift */; };
		84F73854287C1A2D00A363F4 /* InjectedValuesExtensions.swift in Sources */ = {isa = PBXBuildFile; fileRef = 84C299742876E8F80034B735 /* InjectedValuesExtensions.swift */; };
		84F73855287C1A3400A363F4 /* Utils.swift in Sources */ = {isa = PBXBuildFile; fileRef = 84C2997C28784BB30034B735 /* Utils.swift */; };
		84F73856287C1A3400A363F4 /* CallType.swift in Sources */ = {isa = PBXBuildFile; fileRef = 84C2997828784B180034B735 /* CallType.swift */; };
		84F73858287C1A3400A363F4 /* ConnectionState.swift in Sources */ = {isa = PBXBuildFile; fileRef = 84C2997A28784B500034B735 /* ConnectionState.swift */; };
		84F73859287C1A3400A363F4 /* StreamVideo.swift in Sources */ = {isa = PBXBuildFile; fileRef = 84C2996D2876E42D0034B735 /* StreamVideo.swift */; };
		84F7385A287C1A3400A363F4 /* Call.swift in Sources */ = {isa = PBXBuildFile; fileRef = 84C2996B2876D93D0034B735 /* Call.swift */; };
		84FC2C1328ACDF3A00181490 /* ProtoModel.swift in Sources */ = {isa = PBXBuildFile; fileRef = 84FC2C1228ACDF3A00181490 /* ProtoModel.swift */; };
		84FC2C1E28ACF2AE00181490 /* WebRTCClient.swift in Sources */ = {isa = PBXBuildFile; fileRef = 84FC2C1D28ACF2AE00181490 /* WebRTCClient.swift */; };
		84FC2C2228ACF2E000181490 /* PeerConnection.swift in Sources */ = {isa = PBXBuildFile; fileRef = 84FC2C2128ACF2E000181490 /* PeerConnection.swift */; };
		84FC2C2428AD1B5E00181490 /* WebRTCEventDecoder.swift in Sources */ = {isa = PBXBuildFile; fileRef = 84FC2C2328AD1B5E00181490 /* WebRTCEventDecoder.swift */; };
		84FC2C2828AD350100181490 /* WebRTCEvents.swift in Sources */ = {isa = PBXBuildFile; fileRef = 84FC2C2728AD350100181490 /* WebRTCEvents.swift */; };
/* End PBXBuildFile section */

/* Begin PBXContainerItemProxy section */
		82392D572993C9E100941435 /* PBXContainerItemProxy */ = {
			isa = PBXContainerItemProxy;
			containerPortal = 842D8BBB2865B31B00801910 /* Project object */;
			proxyType = 1;
			remoteGlobalIDString = 842D8BC22865B31B00801910;
			remoteInfo = DemoApp;
		};
		84932246290832B90013C029 /* PBXContainerItemProxy */ = {
			isa = PBXContainerItemProxy;
			containerPortal = 842D8BBB2865B31B00801910 /* Project object */;
			proxyType = 1;
			remoteGlobalIDString = 84F737EC287C13AC00A363F4;
			remoteInfo = StreamVideo;
		};
		8493226429083DBD0013C029 /* PBXContainerItemProxy */ = {
			isa = PBXContainerItemProxy;
			containerPortal = 842D8BBB2865B31B00801910 /* Project object */;
			proxyType = 1;
			remoteGlobalIDString = 84F73827287C146D00A363F4;
			remoteInfo = StreamVideoUIKit;
		};
		8493226629083DCB0013C029 /* PBXContainerItemProxy */ = {
			isa = PBXContainerItemProxy;
			containerPortal = 842D8BBB2865B31B00801910 /* Project object */;
			proxyType = 1;
			remoteGlobalIDString = 84F73806287C141000A363F4;
			remoteInfo = StreamVideoSwiftUI;
		};
		84F737F6287C13AD00A363F4 /* PBXContainerItemProxy */ = {
			isa = PBXContainerItemProxy;
			containerPortal = 842D8BBB2865B31B00801910 /* Project object */;
			proxyType = 1;
			remoteGlobalIDString = 84F737EC287C13AC00A363F4;
			remoteInfo = StreamVideo;
		};
		84F73810287C141000A363F4 /* PBXContainerItemProxy */ = {
			isa = PBXContainerItemProxy;
			containerPortal = 842D8BBB2865B31B00801910 /* Project object */;
			proxyType = 1;
			remoteGlobalIDString = 84F73806287C141000A363F4;
			remoteInfo = StreamVideoSwiftUI;
		};
		84F73818287C141000A363F4 /* PBXContainerItemProxy */ = {
			isa = PBXContainerItemProxy;
			containerPortal = 842D8BBB2865B31B00801910 /* Project object */;
			proxyType = 1;
			remoteGlobalIDString = 84F73806287C141000A363F4;
			remoteInfo = StreamVideoSwiftUI;
		};
		84F73831287C146D00A363F4 /* PBXContainerItemProxy */ = {
			isa = PBXContainerItemProxy;
			containerPortal = 842D8BBB2865B31B00801910 /* Project object */;
			proxyType = 1;
			remoteGlobalIDString = 84F73827287C146D00A363F4;
			remoteInfo = StreamVideoUIKit;
		};
		84F7384A287C196B00A363F4 /* PBXContainerItemProxy */ = {
			isa = PBXContainerItemProxy;
			containerPortal = 842D8BBB2865B31B00801910 /* Project object */;
			proxyType = 1;
			remoteGlobalIDString = 84F737EC287C13AC00A363F4;
			remoteInfo = StreamVideo;
		};
		84F7384F287C198500A363F4 /* PBXContainerItemProxy */ = {
			isa = PBXContainerItemProxy;
			containerPortal = 842D8BBB2865B31B00801910 /* Project object */;
			proxyType = 1;
			remoteGlobalIDString = 84F737EC287C13AC00A363F4;
			remoteInfo = StreamVideo;
		};
/* End PBXContainerItemProxy section */

/* Begin PBXCopyFilesBuildPhase section */
		848A805A290A808A00F3079B /* Embed Frameworks */ = {
			isa = PBXCopyFilesBuildPhase;
			buildActionMask = 2147483647;
			dstPath = "";
			dstSubfolderSpec = 10;
			files = (
				848A805C290A808C00F3079B /* StreamVideoSwiftUI.framework in Embed Frameworks */,
				848A8059290A808A00F3079B /* StreamVideo.framework in Embed Frameworks */,
				848A805E290A808E00F3079B /* StreamVideoUIKit.framework in Embed Frameworks */,
			);
			name = "Embed Frameworks";
			runOnlyForDeploymentPostprocessing = 0;
		};
		84F7381F287C141000A363F4 /* Embed Frameworks */ = {
			isa = PBXCopyFilesBuildPhase;
			buildActionMask = 2147483647;
			dstPath = "";
			dstSubfolderSpec = 10;
			files = (
				84F7384E287C198500A363F4 /* StreamVideo.framework in Embed Frameworks */,
				84F7381B287C141000A363F4 /* StreamVideoSwiftUI.framework in Embed Frameworks */,
			);
			name = "Embed Frameworks";
			runOnlyForDeploymentPostprocessing = 0;
		};
/* End PBXCopyFilesBuildPhase section */

/* Begin PBXFileReference section */
		8228CD8B2911BABF00F32136 /* DemoAppUIKit.entitlements */ = {isa = PBXFileReference; lastKnownFileType = text.plist.entitlements; path = DemoAppUIKit.entitlements; sourceTree = "<group>"; };
		8228CD8C29128CA000F32136 /* Info.plist */ = {isa = PBXFileReference; lastKnownFileType = text.plist.xml; path = Info.plist; sourceTree = "<group>"; };
		82392D512993C9E100941435 /* SwiftUIDemoAppUITests.xctest */ = {isa = PBXFileReference; explicitFileType = wrapper.cfbundle; includeInIndex = 0; path = SwiftUIDemoAppUITests.xctest; sourceTree = BUILT_PRODUCTS_DIR; };
		82392D532993C9E100941435 /* StreamTestCase.swift */ = {isa = PBXFileReference; lastKnownFileType = sourcecode.swift; path = StreamTestCase.swift; sourceTree = "<group>"; };
		82392D5E2993CCB300941435 /* ParticipantRobot.swift */ = {isa = PBXFileReference; lastKnownFileType = sourcecode.swift; path = ParticipantRobot.swift; sourceTree = "<group>"; };
		82392D6A2993CDF500941435 /* UserRobot.swift */ = {isa = PBXFileReference; lastKnownFileType = sourcecode.swift; path = UserRobot.swift; sourceTree = "<group>"; };
		82392D6C2993CE7200941435 /* StreamVideoUITests.swift */ = {isa = PBXFileReference; lastKnownFileType = sourcecode.swift; path = StreamVideoUITests.swift; sourceTree = "<group>"; };
		82392D6E2994027C00941435 /* TerminalRobot.swift */ = {isa = PBXFileReference; lastKnownFileType = sourcecode.swift; path = TerminalRobot.swift; sourceTree = "<group>"; };
		82392D70299403B200941435 /* Sample_Tests.swift */ = {isa = PBXFileReference; lastKnownFileType = sourcecode.swift; path = Sample_Tests.swift; sourceTree = "<group>"; };
		82392D7429940C4500941435 /* SwiftUIDemoApp.xctestplan */ = {isa = PBXFileReference; lastKnownFileType = text; path = SwiftUIDemoApp.xctestplan; sourceTree = "<group>"; };
		8268615F290A7556005BFFED /* SystemEnvironment.swift */ = {isa = PBXFileReference; lastKnownFileType = sourcecode.swift; path = SystemEnvironment.swift; sourceTree = "<group>"; };
		828DE5BC299521EF00F93197 /* UserRobot+Asserts.swift */ = {isa = PBXFileReference; lastKnownFileType = sourcecode.swift; path = "UserRobot+Asserts.swift"; sourceTree = "<group>"; };
		82B82F2229114001001B5FD7 /* Info.plist */ = {isa = PBXFileReference; lastKnownFileType = text.plist.xml; path = Info.plist; sourceTree = "<group>"; };
		82B82F242911414D001B5FD7 /* Info.plist */ = {isa = PBXFileReference; lastKnownFileType = text.plist.xml; path = Info.plist; sourceTree = "<group>"; };
		82B82F2729114176001B5FD7 /* Info.plist */ = {isa = PBXFileReference; lastKnownFileType = text.plist.xml; path = Info.plist; sourceTree = "<group>"; };
		8400B48E29429ADC00663B99 /* libswift_Concurrency.tbd */ = {isa = PBXFileReference; lastKnownFileType = "sourcecode.text-based-dylib-definition"; name = libswift_Concurrency.tbd; path = usr/lib/swift/libswift_Concurrency.tbd; sourceTree = SDKROOT; };
		8403C0AC2897CF4D0092BD43 /* CallKitService.swift */ = {isa = PBXFileReference; lastKnownFileType = sourcecode.swift; path = CallKitService.swift; sourceTree = "<group>"; };
		8403C0AE2897D9940092BD43 /* VoipPushService.swift */ = {isa = PBXFileReference; lastKnownFileType = sourcecode.swift; path = VoipPushService.swift; sourceTree = "<group>"; };
		8403C0B02897E7E70092BD43 /* DemoApp.entitlements */ = {isa = PBXFileReference; lastKnownFileType = text.plist.entitlements; path = DemoApp.entitlements; sourceTree = "<group>"; };
		840425B528D0A96F0084C637 /* VideoParticipantsView.swift */ = {isa = PBXFileReference; lastKnownFileType = sourcecode.swift; path = VideoParticipantsView.swift; sourceTree = "<group>"; };
		84093810288A90390089A35B /* HomeView.swift */ = {isa = PBXFileReference; lastKnownFileType = sourcecode.swift; path = HomeView.swift; sourceTree = "<group>"; };
		840A5A5529054F69006A1E4B /* UserListProvider.swift */ = {isa = PBXFileReference; lastKnownFileType = sourcecode.swift; path = UserListProvider.swift; sourceTree = "<group>"; };
		840A5A5729054F98006A1E4B /* MockUserListProvider.swift */ = {isa = PBXFileReference; lastKnownFileType = sourcecode.swift; path = MockUserListProvider.swift; sourceTree = "<group>"; };
		8411925D28C5E5D00074EF88 /* DefaultRTCConfiguration.swift */ = {isa = PBXFileReference; lastKnownFileType = sourcecode.swift; path = DefaultRTCConfiguration.swift; sourceTree = "<group>"; };
		8415D3E0290B2AF2006E53CB /* outgoing.m4a */ = {isa = PBXFileReference; lastKnownFileType = file; path = outgoing.m4a; sourceTree = "<group>"; };
		8415D3E2290BC882006E53CB /* Sounds.swift */ = {isa = PBXFileReference; lastKnownFileType = sourcecode.swift; path = Sounds.swift; sourceTree = "<group>"; };
		841947972886D9CD0007B36E /* BundleExtensions.swift */ = {isa = PBXFileReference; lastKnownFileType = sourcecode.swift; path = BundleExtensions.swift; sourceTree = "<group>"; };
		841947992886EBD20007B36E /* UserConnectionProvider.swift */ = {isa = PBXFileReference; lastKnownFileType = sourcecode.swift; path = UserConnectionProvider.swift; sourceTree = "<group>"; };
		841F2C7D29429DAD00D8D655 /* libswift_Concurrency.tbd */ = {isa = PBXFileReference; lastKnownFileType = "sourcecode.text-based-dylib-definition"; name = libswift_Concurrency.tbd; path = Platforms/MacOSX.platform/Developer/SDKs/MacOSX13.0.sdk/usr/lib/swift/libswift_Concurrency.tbd; sourceTree = DEVELOPER_DIR; };
		84201792288AB699004964B3 /* AddUserView.swift */ = {isa = PBXFileReference; lastKnownFileType = sourcecode.swift; path = AddUserView.swift; sourceTree = "<group>"; };
		84231E4628B2506B007985EF /* VideoRenderer.swift */ = {isa = PBXFileReference; lastKnownFileType = sourcecode.swift; path = VideoRenderer.swift; sourceTree = "<group>"; };
		84274F452884249900CF8794 /* ConnectionRecoveryHandler.swift */ = {isa = PBXFileReference; fileEncoding = 4; lastKnownFileType = sourcecode.swift; path = ConnectionRecoveryHandler.swift; sourceTree = "<group>"; };
		84274F472884251600CF8794 /* InternetConnection.swift */ = {isa = PBXFileReference; fileEncoding = 4; lastKnownFileType = sourcecode.swift; path = InternetConnection.swift; sourceTree = "<group>"; };
		842C7EAD28A2773700C2AB7F /* IncomingCallView.swift */ = {isa = PBXFileReference; lastKnownFileType = sourcecode.swift; path = IncomingCallView.swift; sourceTree = "<group>"; };
		842C7EB728A2916700C2AB7F /* IncomingCallViewModel.swift */ = {isa = PBXFileReference; lastKnownFileType = sourcecode.swift; path = IncomingCallViewModel.swift; sourceTree = "<group>"; };
		842C7EB928A2A85C00C2AB7F /* CallingGroupView.swift */ = {isa = PBXFileReference; lastKnownFileType = sourcecode.swift; path = CallingGroupView.swift; sourceTree = "<group>"; };
		842C7EBB28A2A86700C2AB7F /* CallingParticipantView.swift */ = {isa = PBXFileReference; lastKnownFileType = sourcecode.swift; path = CallingParticipantView.swift; sourceTree = "<group>"; };
		842C7EBD28A2B31400C2AB7F /* Assets.xcassets */ = {isa = PBXFileReference; lastKnownFileType = folder.assetcatalog; path = Assets.xcassets; sourceTree = "<group>"; };
		842D8BC32865B31B00801910 /* DemoApp.app */ = {isa = PBXFileReference; explicitFileType = wrapper.application; includeInIndex = 0; path = DemoApp.app; sourceTree = BUILT_PRODUCTS_DIR; };
		842D8BD52865B37800801910 /* StreamVideoSwiftUIApp.swift */ = {isa = PBXFileReference; fileEncoding = 4; lastKnownFileType = sourcecode.swift; path = StreamVideoSwiftUIApp.swift; sourceTree = "<group>"; };
		842D8BD62865B37800801910 /* Assets.xcassets */ = {isa = PBXFileReference; lastKnownFileType = folder.assetcatalog; path = Assets.xcassets; sourceTree = "<group>"; };
		842D8BD82865B37800801910 /* Preview Assets.xcassets */ = {isa = PBXFileReference; lastKnownFileType = folder.assetcatalog; path = "Preview Assets.xcassets"; sourceTree = "<group>"; };
		8434C5212899572F0001490A /* CallService.swift */ = {isa = PBXFileReference; lastKnownFileType = sourcecode.swift; path = CallService.swift; sourceTree = "<group>"; };
		8434C524289AA2E20001490A /* Fonts.swift */ = {isa = PBXFileReference; lastKnownFileType = sourcecode.swift; path = Fonts.swift; sourceTree = "<group>"; };
		8434C526289AA2F00001490A /* Images.swift */ = {isa = PBXFileReference; lastKnownFileType = sourcecode.swift; path = Images.swift; sourceTree = "<group>"; };
		8434C528289AA2FA0001490A /* Colors.swift */ = {isa = PBXFileReference; lastKnownFileType = sourcecode.swift; path = Colors.swift; sourceTree = "<group>"; };
		8434C52A289AA3150001490A /* Appearance.swift */ = {isa = PBXFileReference; lastKnownFileType = sourcecode.swift; path = Appearance.swift; sourceTree = "<group>"; };
		8434C52C289AA41D0001490A /* ImageExtensions.swift */ = {isa = PBXFileReference; lastKnownFileType = sourcecode.swift; path = ImageExtensions.swift; sourceTree = "<group>"; };
		8434C52E289AA77B0001490A /* BundleExtensions.swift */ = {isa = PBXFileReference; lastKnownFileType = sourcecode.swift; path = BundleExtensions.swift; sourceTree = "<group>"; };
		8434C530289AA8770001490A /* StreamVideoUI.swift */ = {isa = PBXFileReference; lastKnownFileType = sourcecode.swift; path = StreamVideoUI.swift; sourceTree = "<group>"; };
		8434C538289BBBBA0001490A /* L10n_template.stencil */ = {isa = PBXFileReference; fileEncoding = 4; lastKnownFileType = text; path = L10n_template.stencil; sourceTree = "<group>"; };
		8434C53C289BBF020001490A /* en */ = {isa = PBXFileReference; lastKnownFileType = text.plist.strings; name = en; path = en.lproj/Localizable.strings; sourceTree = "<group>"; };
		8434C53F289BBF120001490A /* en */ = {isa = PBXFileReference; lastKnownFileType = text.plist.stringsdict; name = en; path = en.lproj/Localizable.stringsdict; sourceTree = "<group>"; };
		8434C541289BC0B00001490A /* L10n.swift */ = {isa = PBXFileReference; fileEncoding = 4; lastKnownFileType = sourcecode.swift; path = L10n.swift; sourceTree = "<group>"; };
		843697CC28C647B600839D99 /* VideoCapturer.swift */ = {isa = PBXFileReference; lastKnownFileType = sourcecode.swift; path = VideoCapturer.swift; sourceTree = "<group>"; };
		843697CE28C7898A00839D99 /* VideoOptions.swift */ = {isa = PBXFileReference; lastKnownFileType = sourcecode.swift; path = VideoOptions.swift; sourceTree = "<group>"; };
		843697D028C7A23300839D99 /* ParticipantsGridView.swift */ = {isa = PBXFileReference; lastKnownFileType = sourcecode.swift; path = ParticipantsGridView.swift; sourceTree = "<group>"; };
		8440861D2901A16F0027849C /* SfuMiddleware.swift */ = {isa = PBXFileReference; lastKnownFileType = sourcecode.swift; path = SfuMiddleware.swift; sourceTree = "<group>"; };
		84429931293FA4850037232A /* ScreenSharingView.swift */ = {isa = PBXFileReference; lastKnownFileType = sourcecode.swift; path = ScreenSharingView.swift; sourceTree = "<group>"; };
		844299342940A16F0037232A /* ZoomableScrollView.swift */ = {isa = PBXFileReference; lastKnownFileType = sourcecode.swift; path = ZoomableScrollView.swift; sourceTree = "<group>"; };
		8442993929422BEA0037232A /* BackportStateObject.swift */ = {isa = PBXFileReference; lastKnownFileType = sourcecode.swift; path = BackportStateObject.swift; sourceTree = "<group>"; };
		8442993B294232360037232A /* IncomingCallView_iOS13.swift */ = {isa = PBXFileReference; lastKnownFileType = sourcecode.swift; path = IncomingCallView_iOS13.swift; sourceTree = "<group>"; };
		844299402942394C0037232A /* VideoView_iOS13.swift */ = {isa = PBXFileReference; lastKnownFileType = sourcecode.swift; path = VideoView_iOS13.swift; sourceTree = "<group>"; };
		844299422942484A0037232A /* UserCredentials.swift */ = {isa = PBXFileReference; lastKnownFileType = sourcecode.swift; path = UserCredentials.swift; sourceTree = "<group>"; };
		84429945294248A20037232A /* LoginView.swift */ = {isa = PBXFileReference; lastKnownFileType = sourcecode.swift; path = LoginView.swift; sourceTree = "<group>"; };
		84429947294248B50037232A /* LoginViewModel.swift */ = {isa = PBXFileReference; lastKnownFileType = sourcecode.swift; path = LoginViewModel.swift; sourceTree = "<group>"; };
		8456E6C1287EB405004E180E /* LoginView.swift */ = {isa = PBXFileReference; lastKnownFileType = sourcecode.swift; path = LoginView.swift; sourceTree = "<group>"; };
		8456E6C3287EB43A004E180E /* LoginViewModel.swift */ = {isa = PBXFileReference; lastKnownFileType = sourcecode.swift; path = LoginViewModel.swift; sourceTree = "<group>"; };
		8456E6C5287EB55F004E180E /* AppState.swift */ = {isa = PBXFileReference; lastKnownFileType = sourcecode.swift; path = AppState.swift; sourceTree = "<group>"; };
		8456E6C8287EC343004E180E /* Logger.swift */ = {isa = PBXFileReference; fileEncoding = 4; lastKnownFileType = sourcecode.swift; path = Logger.swift; sourceTree = "<group>"; };
		8456E6CA287EC343004E180E /* ConsoleLogDestination.swift */ = {isa = PBXFileReference; fileEncoding = 4; lastKnownFileType = sourcecode.swift; path = ConsoleLogDestination.swift; sourceTree = "<group>"; };
		8456E6CB287EC343004E180E /* BaseLogDestination.swift */ = {isa = PBXFileReference; fileEncoding = 4; lastKnownFileType = sourcecode.swift; path = BaseLogDestination.swift; sourceTree = "<group>"; };
		8456E6CC287EC343004E180E /* LogDestination.swift */ = {isa = PBXFileReference; fileEncoding = 4; lastKnownFileType = sourcecode.swift; path = LogDestination.swift; sourceTree = "<group>"; };
		8456E6CE287EC343004E180E /* PrefixLogFormatter.swift */ = {isa = PBXFileReference; fileEncoding = 4; lastKnownFileType = sourcecode.swift; path = PrefixLogFormatter.swift; sourceTree = "<group>"; };
		8456E6CF287EC343004E180E /* LogFormatter.swift */ = {isa = PBXFileReference; fileEncoding = 4; lastKnownFileType = sourcecode.swift; path = LogFormatter.swift; sourceTree = "<group>"; };
		8456E6DA287EC530004E180E /* StreamRuntimeCheck.swift */ = {isa = PBXFileReference; lastKnownFileType = sourcecode.swift; path = StreamRuntimeCheck.swift; sourceTree = "<group>"; };
		8457CF9028BB835F00E8CF50 /* CallView.swift */ = {isa = PBXFileReference; lastKnownFileType = sourcecode.swift; path = CallView.swift; sourceTree = "<group>"; };
		8458872228A3A9E2002A81BF /* CallingParticipantsView.swift */ = {isa = PBXFileReference; lastKnownFileType = sourcecode.swift; path = CallingParticipantsView.swift; sourceTree = "<group>"; };
		8458872628A3F34D002A81BF /* HelperViews.swift */ = {isa = PBXFileReference; lastKnownFileType = sourcecode.swift; path = HelperViews.swift; sourceTree = "<group>"; };
		8458872928A3F935002A81BF /* OutgoingCallView.swift */ = {isa = PBXFileReference; lastKnownFileType = sourcecode.swift; path = OutgoingCallView.swift; sourceTree = "<group>"; };
		8458872D28A4EC1F002A81BF /* CallSettings.swift */ = {isa = PBXFileReference; lastKnownFileType = sourcecode.swift; path = CallSettings.swift; sourceTree = "<group>"; };
		8458B703290ACF2A00F8E487 /* CallSoundsPlayer.swift */ = {isa = PBXFileReference; lastKnownFileType = sourcecode.swift; path = CallSoundsPlayer.swift; sourceTree = "<group>"; };
		8458B705290ACFE400F8E487 /* incoming.wav */ = {isa = PBXFileReference; lastKnownFileType = audio.wav; path = incoming.wav; sourceTree = "<group>"; };
		845C573128DDC57A00D38FCC /* DemoAppUtils.swift */ = {isa = PBXFileReference; lastKnownFileType = sourcecode.swift; path = DemoAppUtils.swift; sourceTree = "<group>"; };
		8468821228DFA448003BA9EE /* LocalStorage.swift */ = {isa = PBXFileReference; lastKnownFileType = sourcecode.swift; path = LocalStorage.swift; sourceTree = "<group>"; };
		8468822328E1C685003BA9EE /* VoipNotificationsController.swift */ = {isa = PBXFileReference; lastKnownFileType = sourcecode.swift; path = VoipNotificationsController.swift; sourceTree = "<group>"; };
		846FBE8528AA696900147F6E /* ColorExtensions.swift */ = {isa = PBXFileReference; lastKnownFileType = sourcecode.swift; path = ColorExtensions.swift; sourceTree = "<group>"; };
		846FBE8828AAD83C00147F6E /* InviteParticipantsView.swift */ = {isa = PBXFileReference; lastKnownFileType = sourcecode.swift; path = InviteParticipantsView.swift; sourceTree = "<group>"; };
		846FBE8A28AAD84A00147F6E /* InviteParticipantsViewModel.swift */ = {isa = PBXFileReference; lastKnownFileType = sourcecode.swift; path = InviteParticipantsViewModel.swift; sourceTree = "<group>"; };
		846FBE8C28AAEBBC00147F6E /* SearchBar.swift */ = {isa = PBXFileReference; lastKnownFileType = sourcecode.swift; path = SearchBar.swift; sourceTree = "<group>"; };
		846FBE8E28AAEC5D00147F6E /* KeyboardReadable.swift */ = {isa = PBXFileReference; lastKnownFileType = sourcecode.swift; path = KeyboardReadable.swift; sourceTree = "<group>"; };
		846FBE9028AAF52600147F6E /* SelectedParticipantView.swift */ = {isa = PBXFileReference; lastKnownFileType = sourcecode.swift; path = SelectedParticipantView.swift; sourceTree = "<group>"; };
		8475BA8B28D9A74B00BA4712 /* Typealiases.swift */ = {isa = PBXFileReference; lastKnownFileType = sourcecode.swift; path = Typealiases.swift; sourceTree = "<group>"; };
		8478EB12288A054B00525538 /* VideoConfig.swift */ = {isa = PBXFileReference; lastKnownFileType = sourcecode.swift; path = VideoConfig.swift; sourceTree = "<group>"; };
		848A73BF2926314F0089AA6E /* MinimizedCallView.swift */ = {isa = PBXFileReference; lastKnownFileType = sourcecode.swift; path = MinimizedCallView.swift; sourceTree = "<group>"; };
		848A73C129269E7D0089AA6E /* CornerDragableView.swift */ = {isa = PBXFileReference; lastKnownFileType = sourcecode.swift; path = CornerDragableView.swift; sourceTree = "<group>"; };
		848EDB8C29940DA8008A65E5 /* CallCapabilities.swift */ = {isa = PBXFileReference; lastKnownFileType = sourcecode.swift; path = CallCapabilities.swift; sourceTree = "<group>"; };
		8490DD1E298D39D9007E53D2 /* JsonEventDecoder.swift */ = {isa = PBXFileReference; lastKnownFileType = sourcecode.swift; path = JsonEventDecoder.swift; sourceTree = "<group>"; };
		8490DD20298D4ADF007E53D2 /* StreamJsonDecoder.swift */ = {isa = PBXFileReference; lastKnownFileType = sourcecode.swift; path = StreamJsonDecoder.swift; sourceTree = "<group>"; };
		8490DD22298D5330007E53D2 /* Data+Gzip.swift */ = {isa = PBXFileReference; lastKnownFileType = sourcecode.swift; path = "Data+Gzip.swift"; sourceTree = "<group>"; };
		8492B870290801DC00006649 /* CallViewModel_Tests.swift */ = {isa = PBXFileReference; lastKnownFileType = sourcecode.swift; path = CallViewModel_Tests.swift; sourceTree = "<group>"; };
		8492B8722908024800006649 /* StreamVideoTestCase.swift */ = {isa = PBXFileReference; lastKnownFileType = sourcecode.swift; path = StreamVideoTestCase.swift; sourceTree = "<group>"; };
		8492B874290808AE00006649 /* StreamVideoEnvironment.swift */ = {isa = PBXFileReference; lastKnownFileType = sourcecode.swift; path = StreamVideoEnvironment.swift; sourceTree = "<group>"; };
		8492B87729081D1600006649 /* MockHTTPClient.swift */ = {isa = PBXFileReference; lastKnownFileType = sourcecode.swift; path = MockHTTPClient.swift; sourceTree = "<group>"; };
		8492B87929081E6600006649 /* MockStreamVideo.swift */ = {isa = PBXFileReference; lastKnownFileType = sourcecode.swift; path = MockStreamVideo.swift; sourceTree = "<group>"; };
		8493223629082E620013C029 /* OutgoingCallView_Tests.swift */ = {isa = PBXFileReference; lastKnownFileType = sourcecode.swift; path = OutgoingCallView_Tests.swift; sourceTree = "<group>"; };
		8493223A29082EDB0013C029 /* StreamVideoUITestCase.swift */ = {isa = PBXFileReference; lastKnownFileType = sourcecode.swift; path = StreamVideoUITestCase.swift; sourceTree = "<group>"; };
		84932242290830F80013C029 /* ViewFrameUtils.swift */ = {isa = PBXFileReference; lastKnownFileType = sourcecode.swift; path = ViewFrameUtils.swift; sourceTree = "<group>"; };
		84932244290831B70013C029 /* StreamVideoSwiftUI.xctestplan */ = {isa = PBXFileReference; lastKnownFileType = text; path = StreamVideoSwiftUI.xctestplan; sourceTree = "<group>"; };
		84932245290831DB0013C029 /* StreamVideo.xctestplan */ = {isa = PBXFileReference; lastKnownFileType = text; path = StreamVideo.xctestplan; sourceTree = "<group>"; };
		8493224C290837890013C029 /* DemoAppUIKit.app */ = {isa = PBXFileReference; explicitFileType = wrapper.application; includeInIndex = 0; path = DemoAppUIKit.app; sourceTree = BUILT_PRODUCTS_DIR; };
		8493224E2908378A0013C029 /* AppDelegate.swift */ = {isa = PBXFileReference; lastKnownFileType = sourcecode.swift; path = AppDelegate.swift; sourceTree = "<group>"; };
		849322502908378A0013C029 /* SceneDelegate.swift */ = {isa = PBXFileReference; lastKnownFileType = sourcecode.swift; path = SceneDelegate.swift; sourceTree = "<group>"; };
		849322572908378B0013C029 /* Assets.xcassets */ = {isa = PBXFileReference; lastKnownFileType = folder.assetcatalog; path = Assets.xcassets; sourceTree = "<group>"; };
		8493225A2908378B0013C029 /* Base */ = {isa = PBXFileReference; lastKnownFileType = file.storyboard; name = Base; path = Base.lproj/LaunchScreen.storyboard; sourceTree = "<group>"; };
		8493225C2908378B0013C029 /* Info.plist */ = {isa = PBXFileReference; lastKnownFileType = text.plist.xml; path = Info.plist; sourceTree = "<group>"; };
		849322602908385C0013C029 /* HomeViewController.swift */ = {isa = PBXFileReference; lastKnownFileType = sourcecode.swift; path = HomeViewController.swift; sourceTree = "<group>"; };
		8493226229083BF20013C029 /* CallViewController.swift */ = {isa = PBXFileReference; lastKnownFileType = sourcecode.swift; path = CallViewController.swift; sourceTree = "<group>"; };
		84932269290919F10013C029 /* LoginViewController.swift */ = {isa = PBXFileReference; lastKnownFileType = sourcecode.swift; path = LoginViewController.swift; sourceTree = "<group>"; };
		84932273290929290013C029 /* UIView+Extensions.swift */ = {isa = PBXFileReference; lastKnownFileType = sourcecode.swift; path = "UIView+Extensions.swift"; sourceTree = "<group>"; };
		84932275290929630013C029 /* Animation.swift */ = {isa = PBXFileReference; lastKnownFileType = sourcecode.swift; path = Animation.swift; sourceTree = "<group>"; };
		84932277290929EF0013C029 /* NSLayoutConstraint+Extensions.swift */ = {isa = PBXFileReference; lastKnownFileType = sourcecode.swift; path = "NSLayoutConstraint+Extensions.swift"; sourceTree = "<group>"; };
		84932279290938440013C029 /* CallViewController_Tests.swift */ = {isa = PBXFileReference; lastKnownFileType = sourcecode.swift; path = CallViewController_Tests.swift; sourceTree = "<group>"; };
		8493228129093B270013C029 /* StreamVideoUIKit.xctestplan */ = {isa = PBXFileReference; lastKnownFileType = text; path = StreamVideoUIKit.xctestplan; sourceTree = "<group>"; };
		8498796728A15F0300D06F31 /* ViewFactory.swift */ = {isa = PBXFileReference; lastKnownFileType = sourcecode.swift; path = ViewFactory.swift; sourceTree = "<group>"; };
		849EDA8A297AFCC80072A12D /* PreJoiningView.swift */ = {isa = PBXFileReference; lastKnownFileType = sourcecode.swift; path = PreJoiningView.swift; sourceTree = "<group>"; };
		849EDA8C297AFD840072A12D /* Camera.swift */ = {isa = PBXFileReference; lastKnownFileType = sourcecode.swift; path = Camera.swift; sourceTree = "<group>"; };
		849EDA8E297AFE1C0072A12D /* PreJoiningViewModel.swift */ = {isa = PBXFileReference; lastKnownFileType = sourcecode.swift; path = PreJoiningViewModel.swift; sourceTree = "<group>"; };
		849FD33B2982D4870032B914 /* CoordinatorRequests.swift */ = {isa = PBXFileReference; lastKnownFileType = sourcecode.swift; path = CoordinatorRequests.swift; sourceTree = "<group>"; };
		84A6CD6028D49A7700318EC3 /* CallBackgrounds.swift */ = {isa = PBXFileReference; lastKnownFileType = sourcecode.swift; path = CallBackgrounds.swift; sourceTree = "<group>"; };
		84A7379B28F0557F001A6769 /* CallEvents.swift */ = {isa = PBXFileReference; lastKnownFileType = sourcecode.swift; path = CallEvents.swift; sourceTree = "<group>"; };
		84A737AE28F4716E001A6769 /* signal.pb.swift */ = {isa = PBXFileReference; fileEncoding = 4; lastKnownFileType = sourcecode.swift; path = signal.pb.swift; sourceTree = "<group>"; };
		84A737AF28F4716E001A6769 /* signal.twirp.swift */ = {isa = PBXFileReference; fileEncoding = 4; lastKnownFileType = sourcecode.swift; path = signal.twirp.swift; sourceTree = "<group>"; };
		84A737B128F4716E001A6769 /* models.pb.swift */ = {isa = PBXFileReference; fileEncoding = 4; lastKnownFileType = sourcecode.swift; path = models.pb.swift; sourceTree = "<group>"; };
		84A737B328F4716E001A6769 /* events.pb.swift */ = {isa = PBXFileReference; fileEncoding = 4; lastKnownFileType = sourcecode.swift; path = events.pb.swift; sourceTree = "<group>"; };
		84A737B628F4716E001A6769 /* stat.pb.swift */ = {isa = PBXFileReference; fileEncoding = 4; lastKnownFileType = sourcecode.swift; path = stat.pb.swift; sourceTree = "<group>"; };
		84A737B828F4716E001A6769 /* utils.pb.swift */ = {isa = PBXFileReference; fileEncoding = 4; lastKnownFileType = sourcecode.swift; path = utils.pb.swift; sourceTree = "<group>"; };
		84A737BA28F4716E001A6769 /* participant.pb.swift */ = {isa = PBXFileReference; fileEncoding = 4; lastKnownFileType = sourcecode.swift; path = participant.pb.swift; sourceTree = "<group>"; };
		84A737BC28F4716E001A6769 /* push.pb.swift */ = {isa = PBXFileReference; fileEncoding = 4; lastKnownFileType = sourcecode.swift; path = push.pb.swift; sourceTree = "<group>"; };
		84A737BE28F4716E001A6769 /* broadcast.pb.swift */ = {isa = PBXFileReference; fileEncoding = 4; lastKnownFileType = sourcecode.swift; path = broadcast.pb.swift; sourceTree = "<group>"; };
		84A737C028F4716E001A6769 /* call.pb.swift */ = {isa = PBXFileReference; fileEncoding = 4; lastKnownFileType = sourcecode.swift; path = call.pb.swift; sourceTree = "<group>"; };
		84A737C228F4716E001A6769 /* edge.pb.swift */ = {isa = PBXFileReference; fileEncoding = 4; lastKnownFileType = sourcecode.swift; path = edge.pb.swift; sourceTree = "<group>"; };
		84A737C428F4716E001A6769 /* event.pb.swift */ = {isa = PBXFileReference; fileEncoding = 4; lastKnownFileType = sourcecode.swift; path = event.pb.swift; sourceTree = "<group>"; };
		84A737C628F4716E001A6769 /* user.pb.swift */ = {isa = PBXFileReference; fileEncoding = 4; lastKnownFileType = sourcecode.swift; path = user.pb.swift; sourceTree = "<group>"; };
		84A737C828F4716E001A6769 /* member.pb.swift */ = {isa = PBXFileReference; fileEncoding = 4; lastKnownFileType = sourcecode.swift; path = member.pb.swift; sourceTree = "<group>"; };
		84A737CA28F4716E001A6769 /* client_rpc.pb.swift */ = {isa = PBXFileReference; fileEncoding = 4; lastKnownFileType = sourcecode.swift; path = client_rpc.pb.swift; sourceTree = "<group>"; };
		84A737CB28F4716E001A6769 /* envelopes.pb.swift */ = {isa = PBXFileReference; fileEncoding = 4; lastKnownFileType = sourcecode.swift; path = envelopes.pb.swift; sourceTree = "<group>"; };
		84A737CC28F4716E001A6769 /* client_rpc.twirp.swift */ = {isa = PBXFileReference; fileEncoding = 4; lastKnownFileType = sourcecode.swift; path = client_rpc.twirp.swift; sourceTree = "<group>"; };
		84A737CD28F4716E001A6769 /* websocket.pb.swift */ = {isa = PBXFileReference; fileEncoding = 4; lastKnownFileType = sourcecode.swift; path = websocket.pb.swift; sourceTree = "<group>"; };
		84A7E17328814D7400526C98 /* LatencyService.swift */ = {isa = PBXFileReference; lastKnownFileType = sourcecode.swift; path = LatencyService.swift; sourceTree = "<group>"; };
		84A7E1782881922400526C98 /* HTTPClient.swift */ = {isa = PBXFileReference; lastKnownFileType = sourcecode.swift; path = HTTPClient.swift; sourceTree = "<group>"; };
		84A7E17C2883629700526C98 /* WebSocketClient.swift */ = {isa = PBXFileReference; fileEncoding = 4; lastKnownFileType = sourcecode.swift; path = WebSocketClient.swift; sourceTree = "<group>"; };
		84A7E17D2883629700526C98 /* WebSocketPingController.swift */ = {isa = PBXFileReference; fileEncoding = 4; lastKnownFileType = sourcecode.swift; path = WebSocketPingController.swift; sourceTree = "<group>"; };
		84A7E17E2883629700526C98 /* RetryStrategy.swift */ = {isa = PBXFileReference; fileEncoding = 4; lastKnownFileType = sourcecode.swift; path = RetryStrategy.swift; sourceTree = "<group>"; };
		84A7E183288362DF00526C98 /* Atomic.swift */ = {isa = PBXFileReference; lastKnownFileType = sourcecode.swift; path = Atomic.swift; sourceTree = "<group>"; };
		84A7E1852883632100526C98 /* ConnectionStatus.swift */ = {isa = PBXFileReference; fileEncoding = 4; lastKnownFileType = sourcecode.swift; path = ConnectionStatus.swift; sourceTree = "<group>"; };
		84A7E1872883638200526C98 /* WebSocketEngine.swift */ = {isa = PBXFileReference; fileEncoding = 4; lastKnownFileType = sourcecode.swift; path = WebSocketEngine.swift; sourceTree = "<group>"; };
		84A7E1882883638200526C98 /* URLSessionWebSocketEngine.swift */ = {isa = PBXFileReference; fileEncoding = 4; lastKnownFileType = sourcecode.swift; path = URLSessionWebSocketEngine.swift; sourceTree = "<group>"; };
		84A7E18B288363AC00526C98 /* EventNotificationCenter.swift */ = {isa = PBXFileReference; fileEncoding = 4; lastKnownFileType = sourcecode.swift; path = EventNotificationCenter.swift; sourceTree = "<group>"; };
		84A7E18F2883647200526C98 /* Event.swift */ = {isa = PBXFileReference; fileEncoding = 4; lastKnownFileType = sourcecode.swift; path = Event.swift; sourceTree = "<group>"; };
		84A7E1932883652000526C98 /* EventMiddleware.swift */ = {isa = PBXFileReference; lastKnownFileType = sourcecode.swift; path = EventMiddleware.swift; sourceTree = "<group>"; };
		84A7E1952883661A00526C98 /* BackgroundTaskScheduler.swift */ = {isa = PBXFileReference; fileEncoding = 4; lastKnownFileType = sourcecode.swift; path = BackgroundTaskScheduler.swift; sourceTree = "<group>"; };
		84A7E197288366D000526C98 /* EventDecoder.swift */ = {isa = PBXFileReference; fileEncoding = 4; lastKnownFileType = sourcecode.swift; path = EventDecoder.swift; sourceTree = "<group>"; };
		84A7E1A72883E46200526C98 /* Timers.swift */ = {isa = PBXFileReference; lastKnownFileType = sourcecode.swift; path = Timers.swift; sourceTree = "<group>"; };
		84A7E1A92883E4AD00526C98 /* APIKey.swift */ = {isa = PBXFileReference; lastKnownFileType = sourcecode.swift; path = APIKey.swift; sourceTree = "<group>"; };
		84A7E1AB2883E51E00526C98 /* HTTPHeader.swift */ = {isa = PBXFileReference; lastKnownFileType = sourcecode.swift; path = HTTPHeader.swift; sourceTree = "<group>"; };
		84A7E1AD2883E6B300526C98 /* HTTPUtils.swift */ = {isa = PBXFileReference; lastKnownFileType = sourcecode.swift; path = HTTPUtils.swift; sourceTree = "<group>"; };
		84A7E1AF2883E73100526C98 /* EventBatcher.swift */ = {isa = PBXFileReference; lastKnownFileType = sourcecode.swift; path = EventBatcher.swift; sourceTree = "<group>"; };
		84A88161299BB25200EA22ED /* OpenISO8601DateFormatter.swift */ = {isa = PBXFileReference; fileEncoding = 4; lastKnownFileType = sourcecode.swift; path = OpenISO8601DateFormatter.swift; sourceTree = "<group>"; };
		84A88164299BB25200EA22ED /* JSONEncodingHelper.swift */ = {isa = PBXFileReference; fileEncoding = 4; lastKnownFileType = sourcecode.swift; path = JSONEncodingHelper.swift; sourceTree = "<group>"; };
		84A88165299BB25200EA22ED /* Extensions.swift */ = {isa = PBXFileReference; fileEncoding = 4; lastKnownFileType = sourcecode.swift; path = Extensions.swift; sourceTree = "<group>"; };
		84A88167299BB25200EA22ED /* Models.swift */ = {isa = PBXFileReference; fileEncoding = 4; lastKnownFileType = sourcecode.swift; path = Models.swift; sourceTree = "<group>"; };
		84A88168299BB25200EA22ED /* JSONDataEncoding.swift */ = {isa = PBXFileReference; fileEncoding = 4; lastKnownFileType = sourcecode.swift; path = JSONDataEncoding.swift; sourceTree = "<group>"; };
		84A88169299BB25200EA22ED /* SynchronizedDictionary.swift */ = {isa = PBXFileReference; fileEncoding = 4; lastKnownFileType = sourcecode.swift; path = SynchronizedDictionary.swift; sourceTree = "<group>"; };
		84A8816A299BB25200EA22ED /* Configuration.swift */ = {isa = PBXFileReference; fileEncoding = 4; lastKnownFileType = sourcecode.swift; path = Configuration.swift; sourceTree = "<group>"; };
		84A8816B299BB25300EA22ED /* CodableHelper.swift */ = {isa = PBXFileReference; fileEncoding = 4; lastKnownFileType = sourcecode.swift; path = CodableHelper.swift; sourceTree = "<group>"; };
		84A8817F299BB2A800EA22ED /* VideoSettingsRequest.swift */ = {isa = PBXFileReference; fileEncoding = 4; lastKnownFileType = sourcecode.swift; path = VideoSettingsRequest.swift; sourceTree = "<group>"; };
		84A88180299BB2A900EA22ED /* RequestPermissionRequest.swift */ = {isa = PBXFileReference; fileEncoding = 4; lastKnownFileType = sourcecode.swift; path = RequestPermissionRequest.swift; sourceTree = "<group>"; };
		84A88181299BB2A900EA22ED /* GetCallEdgeServerResponse.swift */ = {isa = PBXFileReference; fileEncoding = 4; lastKnownFileType = sourcecode.swift; path = GetCallEdgeServerResponse.swift; sourceTree = "<group>"; };
		84A88182299BB2A900EA22ED /* GeofenceSettingsRequest.swift */ = {isa = PBXFileReference; fileEncoding = 4; lastKnownFileType = sourcecode.swift; path = GeofenceSettingsRequest.swift; sourceTree = "<group>"; };
		84A88183299BB2A900EA22ED /* Custom.swift */ = {isa = PBXFileReference; fileEncoding = 4; lastKnownFileType = sourcecode.swift; path = Custom.swift; sourceTree = "<group>"; };
		84A88184299BB2A900EA22ED /* ICEServer.swift */ = {isa = PBXFileReference; fileEncoding = 4; lastKnownFileType = sourcecode.swift; path = ICEServer.swift; sourceTree = "<group>"; };
		84A88185299BB2A900EA22ED /* Credentials.swift */ = {isa = PBXFileReference; fileEncoding = 4; lastKnownFileType = sourcecode.swift; path = Credentials.swift; sourceTree = "<group>"; };
		84A88186299BB2A900EA22ED /* SFUResponse.swift */ = {isa = PBXFileReference; fileEncoding = 4; lastKnownFileType = sourcecode.swift; path = SFUResponse.swift; sourceTree = "<group>"; };
		84A88187299BB2A900EA22ED /* GeofenceSettings.swift */ = {isa = PBXFileReference; fileEncoding = 4; lastKnownFileType = sourcecode.swift; path = GeofenceSettings.swift; sourceTree = "<group>"; };
		84A88188299BB2A900EA22ED /* CallUpdated.swift */ = {isa = PBXFileReference; fileEncoding = 4; lastKnownFileType = sourcecode.swift; path = CallUpdated.swift; sourceTree = "<group>"; };
		84A88189299BB2A900EA22ED /* Coordinates.swift */ = {isa = PBXFileReference; fileEncoding = 4; lastKnownFileType = sourcecode.swift; path = Coordinates.swift; sourceTree = "<group>"; };
		84A8818A299BB2AA00EA22ED /* QueryMembersResponse.swift */ = {isa = PBXFileReference; fileEncoding = 4; lastKnownFileType = sourcecode.swift; path = QueryMembersResponse.swift; sourceTree = "<group>"; };
		84A8818B299BB2AA00EA22ED /* MemberRequest.swift */ = {isa = PBXFileReference; fileEncoding = 4; lastKnownFileType = sourcecode.swift; path = MemberRequest.swift; sourceTree = "<group>"; };
		84A8818C299BB2AA00EA22ED /* CallSettingsResponse.swift */ = {isa = PBXFileReference; fileEncoding = 4; lastKnownFileType = sourcecode.swift; path = CallSettingsResponse.swift; sourceTree = "<group>"; };
		84A8818D299BB2AA00EA22ED /* CallStateResponseFields.swift */ = {isa = PBXFileReference; fileEncoding = 4; lastKnownFileType = sourcecode.swift; path = CallStateResponseFields.swift; sourceTree = "<group>"; };
		84A8818E299BB2AA00EA22ED /* ScreensharingSettings.swift */ = {isa = PBXFileReference; fileEncoding = 4; lastKnownFileType = sourcecode.swift; path = ScreensharingSettings.swift; sourceTree = "<group>"; };
		84A8818F299BB2AA00EA22ED /* RecordSettings.swift */ = {isa = PBXFileReference; fileEncoding = 4; lastKnownFileType = sourcecode.swift; path = RecordSettings.swift; sourceTree = "<group>"; };
		84A88190299BB2AA00EA22ED /* UpdateUserPermissionsRequest.swift */ = {isa = PBXFileReference; fileEncoding = 4; lastKnownFileType = sourcecode.swift; path = UpdateUserPermissionsRequest.swift; sourceTree = "<group>"; };
		84A88191299BB2AA00EA22ED /* UserResponse.swift */ = {isa = PBXFileReference; fileEncoding = 4; lastKnownFileType = sourcecode.swift; path = UserResponse.swift; sourceTree = "<group>"; };
		84A88192299BB2AA00EA22ED /* JoinCallResponse.swift */ = {isa = PBXFileReference; fileEncoding = 4; lastKnownFileType = sourcecode.swift; path = JoinCallResponse.swift; sourceTree = "<group>"; };
		84A88193299BB2AA00EA22ED /* CallSettingsRequest.swift */ = {isa = PBXFileReference; fileEncoding = 4; lastKnownFileType = sourcecode.swift; path = CallSettingsRequest.swift; sourceTree = "<group>"; };
		84A88194299BB2AA00EA22ED /* DatacenterResponse.swift */ = {isa = PBXFileReference; fileEncoding = 4; lastKnownFileType = sourcecode.swift; path = DatacenterResponse.swift; sourceTree = "<group>"; };
		84A88195299BB2AB00EA22ED /* QueryCallsResponse.swift */ = {isa = PBXFileReference; fileEncoding = 4; lastKnownFileType = sourcecode.swift; path = QueryCallsResponse.swift; sourceTree = "<group>"; };
		84A88196299BB2AB00EA22ED /* ScreensharingSettingsRequest.swift */ = {isa = PBXFileReference; fileEncoding = 4; lastKnownFileType = sourcecode.swift; path = ScreensharingSettingsRequest.swift; sourceTree = "<group>"; };
		84A88197299BB2AB00EA22ED /* SendEventResponse.swift */ = {isa = PBXFileReference; fileEncoding = 4; lastKnownFileType = sourcecode.swift; path = SendEventResponse.swift; sourceTree = "<group>"; };
		84A88198299BB2AB00EA22ED /* SortParamRequest.swift */ = {isa = PBXFileReference; fileEncoding = 4; lastKnownFileType = sourcecode.swift; path = SortParamRequest.swift; sourceTree = "<group>"; };
		84A88199299BB2AB00EA22ED /* UpdateCallResponse.swift */ = {isa = PBXFileReference; fileEncoding = 4; lastKnownFileType = sourcecode.swift; path = UpdateCallResponse.swift; sourceTree = "<group>"; };
		84A8819A299BB2AB00EA22ED /* RecordSettingsRequest.swift */ = {isa = PBXFileReference; fileEncoding = 4; lastKnownFileType = sourcecode.swift; path = RecordSettingsRequest.swift; sourceTree = "<group>"; };
		84A8819B299BB2AB00EA22ED /* GetOrCreateCallRequest.swift */ = {isa = PBXFileReference; fileEncoding = 4; lastKnownFileType = sourcecode.swift; path = GetOrCreateCallRequest.swift; sourceTree = "<group>"; };
		84A8819C299BB2AB00EA22ED /* QueryCallRequest.swift */ = {isa = PBXFileReference; fileEncoding = 4; lastKnownFileType = sourcecode.swift; path = QueryCallRequest.swift; sourceTree = "<group>"; };
		84A8819D299BB2AB00EA22ED /* SendEventRequest.swift */ = {isa = PBXFileReference; fileEncoding = 4; lastKnownFileType = sourcecode.swift; path = SendEventRequest.swift; sourceTree = "<group>"; };
		84A8819E299BB2AB00EA22ED /* UpdateCallRequest.swift */ = {isa = PBXFileReference; fileEncoding = 4; lastKnownFileType = sourcecode.swift; path = UpdateCallRequest.swift; sourceTree = "<group>"; };
		84A8819F299BB2AB00EA22ED /* GetCallEdgeServerRequest.swift */ = {isa = PBXFileReference; fileEncoding = 4; lastKnownFileType = sourcecode.swift; path = GetCallEdgeServerRequest.swift; sourceTree = "<group>"; };
		84A881A0299BB2AC00EA22ED /* ModelAny.swift */ = {isa = PBXFileReference; fileEncoding = 4; lastKnownFileType = sourcecode.swift; path = ModelAny.swift; sourceTree = "<group>"; };
		84A881A1299BB2AC00EA22ED /* MuteUsersResponse.swift */ = {isa = PBXFileReference; fileEncoding = 4; lastKnownFileType = sourcecode.swift; path = MuteUsersResponse.swift; sourceTree = "<group>"; };
		84A881A2299BB2AC00EA22ED /* PaginationParamsRequest.swift */ = {isa = PBXFileReference; fileEncoding = 4; lastKnownFileType = sourcecode.swift; path = PaginationParamsRequest.swift; sourceTree = "<group>"; };
		84A881A3299BB2AC00EA22ED /* UserRequest.swift */ = {isa = PBXFileReference; fileEncoding = 4; lastKnownFileType = sourcecode.swift; path = UserRequest.swift; sourceTree = "<group>"; };
		84A881A4299BB2AC00EA22ED /* EndCallResponse.swift */ = {isa = PBXFileReference; fileEncoding = 4; lastKnownFileType = sourcecode.swift; path = EndCallResponse.swift; sourceTree = "<group>"; };
		84A881A5299BB2AC00EA22ED /* MuteUsersRequest.swift */ = {isa = PBXFileReference; fileEncoding = 4; lastKnownFileType = sourcecode.swift; path = MuteUsersRequest.swift; sourceTree = "<group>"; };
		84A881A6299BB2AC00EA22ED /* QueryMembersRequest.swift */ = {isa = PBXFileReference; fileEncoding = 4; lastKnownFileType = sourcecode.swift; path = QueryMembersRequest.swift; sourceTree = "<group>"; };
		84A881A7299BB2AC00EA22ED /* GetOrCreateCallResponse.swift */ = {isa = PBXFileReference; fileEncoding = 4; lastKnownFileType = sourcecode.swift; path = GetOrCreateCallResponse.swift; sourceTree = "<group>"; };
		84A881A8299BB2AC00EA22ED /* VideoSettings.swift */ = {isa = PBXFileReference; fileEncoding = 4; lastKnownFileType = sourcecode.swift; path = VideoSettings.swift; sourceTree = "<group>"; };
		84A881A9299BB2AC00EA22ED /* CallResponse.swift */ = {isa = PBXFileReference; fileEncoding = 4; lastKnownFileType = sourcecode.swift; path = CallResponse.swift; sourceTree = "<group>"; };
		84A881AA299BB2AC00EA22ED /* UpdateUserPermissionsResponse.swift */ = {isa = PBXFileReference; fileEncoding = 4; lastKnownFileType = sourcecode.swift; path = UpdateUserPermissionsResponse.swift; sourceTree = "<group>"; };
		84A881AB299BB2AD00EA22ED /* RequestPermissionResponse.swift */ = {isa = PBXFileReference; fileEncoding = 4; lastKnownFileType = sourcecode.swift; path = RequestPermissionResponse.swift; sourceTree = "<group>"; };
		84A881AC299BB2AD00EA22ED /* MemberResponse.swift */ = {isa = PBXFileReference; fileEncoding = 4; lastKnownFileType = sourcecode.swift; path = MemberResponse.swift; sourceTree = "<group>"; };
		84A881AD299BB2AD00EA22ED /* HLSSettings.swift */ = {isa = PBXFileReference; fileEncoding = 4; lastKnownFileType = sourcecode.swift; path = HLSSettings.swift; sourceTree = "<group>"; };
		84A881AE299BB2AD00EA22ED /* JoinCallRequest.swift */ = {isa = PBXFileReference; fileEncoding = 4; lastKnownFileType = sourcecode.swift; path = JoinCallRequest.swift; sourceTree = "<group>"; };
		84A881DF299BB2DB00EA22ED /* CallPermissionsUpdated.swift */ = {isa = PBXFileReference; fileEncoding = 4; lastKnownFileType = sourcecode.swift; path = CallPermissionsUpdated.swift; sourceTree = "<group>"; };
		84A881E0299BB2DB00EA22ED /* CallRejected.swift */ = {isa = PBXFileReference; fileEncoding = 4; lastKnownFileType = sourcecode.swift; path = CallRejected.swift; sourceTree = "<group>"; };
		84A881E1299BB2DB00EA22ED /* CallRequest.swift */ = {isa = PBXFileReference; fileEncoding = 4; lastKnownFileType = sourcecode.swift; path = CallRequest.swift; sourceTree = "<group>"; };
		84A881E2299BB2DB00EA22ED /* CallAccepted.swift */ = {isa = PBXFileReference; fileEncoding = 4; lastKnownFileType = sourcecode.swift; path = CallAccepted.swift; sourceTree = "<group>"; };
		84A881E3299BB2DB00EA22ED /* APIError.swift */ = {isa = PBXFileReference; fileEncoding = 4; lastKnownFileType = sourcecode.swift; path = APIError.swift; sourceTree = "<group>"; };
		84A881E4299BB2DC00EA22ED /* CallEnded.swift */ = {isa = PBXFileReference; fileEncoding = 4; lastKnownFileType = sourcecode.swift; path = CallEnded.swift; sourceTree = "<group>"; };
		84A881E5299BB2DC00EA22ED /* CallPermissionRequest.swift */ = {isa = PBXFileReference; fileEncoding = 4; lastKnownFileType = sourcecode.swift; path = CallPermissionRequest.swift; sourceTree = "<group>"; };
		84A881E6299BB2DC00EA22ED /* AudioSettings.swift */ = {isa = PBXFileReference; fileEncoding = 4; lastKnownFileType = sourcecode.swift; path = AudioSettings.swift; sourceTree = "<group>"; };
		84A881E7299BB2DC00EA22ED /* CallCancelled.swift */ = {isa = PBXFileReference; fileEncoding = 4; lastKnownFileType = sourcecode.swift; path = CallCancelled.swift; sourceTree = "<group>"; };
		84A881E8299BB2DC00EA22ED /* CallCreated.swift */ = {isa = PBXFileReference; fileEncoding = 4; lastKnownFileType = sourcecode.swift; path = CallCreated.swift; sourceTree = "<group>"; };
		84A881E9299BB2DC00EA22ED /* BroadcastSettings.swift */ = {isa = PBXFileReference; fileEncoding = 4; lastKnownFileType = sourcecode.swift; path = BroadcastSettings.swift; sourceTree = "<group>"; };
		84A8B88E2993CAFD003AA570 /* PermissionsController.swift */ = {isa = PBXFileReference; lastKnownFileType = sourcecode.swift; path = PermissionsController.swift; sourceTree = "<group>"; };
		84A8B8902993D3AB003AA570 /* PermissionsMiddleware.swift */ = {isa = PBXFileReference; lastKnownFileType = sourcecode.swift; path = PermissionsMiddleware.swift; sourceTree = "<group>"; };
		84AF64D1287C78E70012A503 /* User.swift */ = {isa = PBXFileReference; lastKnownFileType = sourcecode.swift; path = User.swift; sourceTree = "<group>"; };
		84AF64D4287C79320012A503 /* RawJSON.swift */ = {isa = PBXFileReference; lastKnownFileType = sourcecode.swift; path = RawJSON.swift; sourceTree = "<group>"; };
		84AF64D6287C79610012A503 /* Token.swift */ = {isa = PBXFileReference; lastKnownFileType = sourcecode.swift; path = Token.swift; sourceTree = "<group>"; };
		84AF64D8287C79F60012A503 /* Errors.swift */ = {isa = PBXFileReference; lastKnownFileType = sourcecode.swift; path = Errors.swift; sourceTree = "<group>"; };
		84AF64DA287C7A2C0012A503 /* ErrorPayload.swift */ = {isa = PBXFileReference; lastKnownFileType = sourcecode.swift; path = ErrorPayload.swift; sourceTree = "<group>"; };
		84B04BE628941EA6003A8DCD /* StatsConstants.swift */ = {isa = PBXFileReference; lastKnownFileType = sourcecode.swift; path = StatsConstants.swift; sourceTree = "<group>"; };
		84B57D32297F278500E4E709 /* MicrophoneChecker.swift */ = {isa = PBXFileReference; lastKnownFileType = sourcecode.swift; path = MicrophoneChecker.swift; sourceTree = "<group>"; };
		84B57D36297F406400E4E709 /* MicrophoneCheckView.swift */ = {isa = PBXFileReference; lastKnownFileType = sourcecode.swift; path = MicrophoneCheckView.swift; sourceTree = "<group>"; };
		84B57D38297FFF8300E4E709 /* PreJoiningView_iOS13.swift */ = {isa = PBXFileReference; lastKnownFileType = sourcecode.swift; path = PreJoiningView_iOS13.swift; sourceTree = "<group>"; };
		84B57E1629817A5900E4E709 /* CoordinatorClient.swift */ = {isa = PBXFileReference; lastKnownFileType = sourcecode.swift; path = CoordinatorClient.swift; sourceTree = "<group>"; };
		84B9A56C29112F39004DE31A /* EndpointConfig.swift */ = {isa = PBXFileReference; lastKnownFileType = sourcecode.swift; path = EndpointConfig.swift; sourceTree = "<group>"; };
		84BBF62A28AFC24000387A02 /* PeerConnectionFactory.swift */ = {isa = PBXFileReference; lastKnownFileType = sourcecode.swift; path = PeerConnectionFactory.swift; sourceTree = "<group>"; };
		84BBF62C28AFC72700387A02 /* DefaultRTCMediaConstraints.swift */ = {isa = PBXFileReference; lastKnownFileType = sourcecode.swift; path = DefaultRTCMediaConstraints.swift; sourceTree = "<group>"; };
		84C267C828F5980F00F0F673 /* ConnectOptions.swift */ = {isa = PBXFileReference; lastKnownFileType = sourcecode.swift; path = ConnectOptions.swift; sourceTree = "<group>"; };
		84C2996B2876D93D0034B735 /* Call.swift */ = {isa = PBXFileReference; lastKnownFileType = sourcecode.swift; path = Call.swift; sourceTree = "<group>"; };
		84C2996D2876E42D0034B735 /* StreamVideo.swift */ = {isa = PBXFileReference; lastKnownFileType = sourcecode.swift; path = StreamVideo.swift; sourceTree = "<group>"; };
		84C299722876E8C90034B735 /* InjectedValues.swift */ = {isa = PBXFileReference; lastKnownFileType = sourcecode.swift; path = InjectedValues.swift; sourceTree = "<group>"; };
		84C299742876E8F80034B735 /* InjectedValuesExtensions.swift */ = {isa = PBXFileReference; lastKnownFileType = sourcecode.swift; path = InjectedValuesExtensions.swift; sourceTree = "<group>"; };
		84C2997828784B180034B735 /* CallType.swift */ = {isa = PBXFileReference; lastKnownFileType = sourcecode.swift; path = CallType.swift; sourceTree = "<group>"; };
		84C2997A28784B500034B735 /* ConnectionState.swift */ = {isa = PBXFileReference; lastKnownFileType = sourcecode.swift; path = ConnectionState.swift; sourceTree = "<group>"; };
		84C2997C28784BB30034B735 /* Utils.swift */ = {isa = PBXFileReference; lastKnownFileType = sourcecode.swift; path = Utils.swift; sourceTree = "<group>"; };
		84D419B728E7155100F574F9 /* VideoViewOverlay.swift */ = {isa = PBXFileReference; lastKnownFileType = sourcecode.swift; path = VideoViewOverlay.swift; sourceTree = "<group>"; };
		84E4F7912947476300DD4CE3 /* CallViewHelper.swift */ = {isa = PBXFileReference; lastKnownFileType = sourcecode.swift; path = CallViewHelper.swift; sourceTree = "<group>"; };
		84E4F7D0294CB5F300DD4CE3 /* ConnectionQuality.swift */ = {isa = PBXFileReference; lastKnownFileType = sourcecode.swift; path = ConnectionQuality.swift; sourceTree = "<group>"; };
		84E4F7D2294CCBE700DD4CE3 /* ConnectionQualityIndicator.swift */ = {isa = PBXFileReference; lastKnownFileType = sourcecode.swift; path = ConnectionQualityIndicator.swift; sourceTree = "<group>"; };
		84E7CD3628D64609009F3542 /* CallingIndicator.swift */ = {isa = PBXFileReference; lastKnownFileType = sourcecode.swift; path = CallingIndicator.swift; sourceTree = "<group>"; };
		84E86D4E2905E731004BA44C /* Utils.swift */ = {isa = PBXFileReference; lastKnownFileType = sourcecode.swift; path = Utils.swift; sourceTree = "<group>"; };
		84EA5D3B28BFB890004D3531 /* CallParticipantImageView.swift */ = {isa = PBXFileReference; lastKnownFileType = sourcecode.swift; path = CallParticipantImageView.swift; sourceTree = "<group>"; };
		84EA5D3E28C09AAB004D3531 /* CallController.swift */ = {isa = PBXFileReference; lastKnownFileType = sourcecode.swift; path = CallController.swift; sourceTree = "<group>"; };
		84EA5D4028C0ABCB004D3531 /* CallCoordinatorController.swift */ = {isa = PBXFileReference; lastKnownFileType = sourcecode.swift; path = CallCoordinatorController.swift; sourceTree = "<group>"; };
		84EA5D4228C1E944004D3531 /* AudioSession.swift */ = {isa = PBXFileReference; lastKnownFileType = sourcecode.swift; path = AudioSession.swift; sourceTree = "<group>"; };
		84EBAA8D288BCB2700BE3176 /* CallsMiddleware.swift */ = {isa = PBXFileReference; lastKnownFileType = sourcecode.swift; path = CallsMiddleware.swift; sourceTree = "<group>"; };
		84EBAA8F288BCEAA00BE3176 /* IncomingCall.swift */ = {isa = PBXFileReference; lastKnownFileType = sourcecode.swift; path = IncomingCall.swift; sourceTree = "<group>"; };
		84EBAA92288C137E00BE3176 /* Modifiers.swift */ = {isa = PBXFileReference; lastKnownFileType = sourcecode.swift; path = Modifiers.swift; sourceTree = "<group>"; };
		84ED240C286C9515002A3186 /* CallView.swift */ = {isa = PBXFileReference; lastKnownFileType = sourcecode.swift; path = CallView.swift; sourceTree = "<group>"; };
		84ED240E286C9530002A3186 /* CallViewModel.swift */ = {isa = PBXFileReference; lastKnownFileType = sourcecode.swift; path = CallViewModel.swift; sourceTree = "<group>"; };
		84F0867A29632DA30099907A /* VideoFilters.swift */ = {isa = PBXFileReference; lastKnownFileType = sourcecode.swift; path = VideoFilters.swift; sourceTree = "<group>"; };
		84F3B0D9289083E70088751D /* WebSocketConstants.swift */ = {isa = PBXFileReference; lastKnownFileType = sourcecode.swift; path = WebSocketConstants.swift; sourceTree = "<group>"; };
		84F3B0DD28913E0E0088751D /* CallControlsView.swift */ = {isa = PBXFileReference; lastKnownFileType = sourcecode.swift; path = CallControlsView.swift; sourceTree = "<group>"; };
		84F3B0DF289150B10088751D /* CallParticipant.swift */ = {isa = PBXFileReference; lastKnownFileType = sourcecode.swift; path = CallParticipant.swift; sourceTree = "<group>"; };
		84F3B0E128916FF20088751D /* CallParticipantsView.swift */ = {isa = PBXFileReference; lastKnownFileType = sourcecode.swift; path = CallParticipantsView.swift; sourceTree = "<group>"; };
		84F3B0E3289174F60088751D /* ContainerHelpers.swift */ = {isa = PBXFileReference; lastKnownFileType = sourcecode.swift; path = ContainerHelpers.swift; sourceTree = "<group>"; };
		84F737ED287C13AC00A363F4 /* StreamVideo.framework */ = {isa = PBXFileReference; explicitFileType = wrapper.framework; includeInIndex = 0; path = StreamVideo.framework; sourceTree = BUILT_PRODUCTS_DIR; };
		84F737EF287C13AC00A363F4 /* StreamVideo.h */ = {isa = PBXFileReference; lastKnownFileType = sourcecode.c.h; path = StreamVideo.h; sourceTree = "<group>"; };
		84F737F4287C13AD00A363F4 /* StreamVideoTests.xctest */ = {isa = PBXFileReference; explicitFileType = wrapper.cfbundle; includeInIndex = 0; path = StreamVideoTests.xctest; sourceTree = BUILT_PRODUCTS_DIR; };
		84F73807287C141000A363F4 /* StreamVideoSwiftUI.framework */ = {isa = PBXFileReference; explicitFileType = wrapper.framework; includeInIndex = 0; path = StreamVideoSwiftUI.framework; sourceTree = BUILT_PRODUCTS_DIR; };
		84F73809287C141000A363F4 /* StreamVideoSwiftUI.h */ = {isa = PBXFileReference; lastKnownFileType = sourcecode.c.h; path = StreamVideoSwiftUI.h; sourceTree = "<group>"; };
		84F7380E287C141000A363F4 /* StreamVideoSwiftUITests.xctest */ = {isa = PBXFileReference; explicitFileType = wrapper.cfbundle; includeInIndex = 0; path = StreamVideoSwiftUITests.xctest; sourceTree = BUILT_PRODUCTS_DIR; };
		84F73828287C146D00A363F4 /* StreamVideoUIKit.framework */ = {isa = PBXFileReference; explicitFileType = wrapper.framework; includeInIndex = 0; path = StreamVideoUIKit.framework; sourceTree = BUILT_PRODUCTS_DIR; };
		84F7382A287C146D00A363F4 /* StreamVideoUIKit.h */ = {isa = PBXFileReference; lastKnownFileType = sourcecode.c.h; path = StreamVideoUIKit.h; sourceTree = "<group>"; };
		84F7382F287C146D00A363F4 /* StreamVideoUIKitTests.xctest */ = {isa = PBXFileReference; explicitFileType = wrapper.cfbundle; includeInIndex = 0; path = StreamVideoUIKitTests.xctest; sourceTree = BUILT_PRODUCTS_DIR; };
		84FC2C1228ACDF3A00181490 /* ProtoModel.swift */ = {isa = PBXFileReference; lastKnownFileType = sourcecode.swift; path = ProtoModel.swift; sourceTree = "<group>"; };
		84FC2C1D28ACF2AE00181490 /* WebRTCClient.swift */ = {isa = PBXFileReference; lastKnownFileType = sourcecode.swift; path = WebRTCClient.swift; sourceTree = "<group>"; };
		84FC2C2128ACF2E000181490 /* PeerConnection.swift */ = {isa = PBXFileReference; lastKnownFileType = sourcecode.swift; path = PeerConnection.swift; sourceTree = "<group>"; };
		84FC2C2328AD1B5E00181490 /* WebRTCEventDecoder.swift */ = {isa = PBXFileReference; lastKnownFileType = sourcecode.swift; path = WebRTCEventDecoder.swift; sourceTree = "<group>"; };
		84FC2C2728AD350100181490 /* WebRTCEvents.swift */ = {isa = PBXFileReference; lastKnownFileType = sourcecode.swift; path = WebRTCEvents.swift; sourceTree = "<group>"; };
/* End PBXFileReference section */

/* Begin PBXFrameworksBuildPhase section */
		82392D4E2993C9E100941435 /* Frameworks */ = {
			isa = PBXFrameworksBuildPhase;
			buildActionMask = 2147483647;
			files = (
				82392D662993CD7B00941435 /* StreamChatTestHelpers in Frameworks */,
			);
			runOnlyForDeploymentPostprocessing = 0;
		};
		842D8BC02865B31B00801910 /* Frameworks */ = {
			isa = PBXFrameworksBuildPhase;
			buildActionMask = 2147483647;
			files = (
				84F7381A287C141000A363F4 /* StreamVideoSwiftUI.framework in Frameworks */,
				84AF64BE287C34450012A503 /* WebRTC in Frameworks */,
				84F7384D287C198500A363F4 /* StreamVideo.framework in Frameworks */,
				8423B7562950BB0B00012F8D /* Sentry in Frameworks */,
			);
			runOnlyForDeploymentPostprocessing = 0;
		};
		84932249290837890013C029 /* Frameworks */ = {
			isa = PBXFrameworksBuildPhase;
			buildActionMask = 2147483647;
			files = (
				84A26C9929435F4100B29E53 /* NukeUI in Frameworks */,
				848A8058290A808A00F3079B /* StreamVideo.framework in Frameworks */,
				84767502290A824B0015DC53 /* WebRTC in Frameworks */,
				848A805B290A808C00F3079B /* StreamVideoSwiftUI.framework in Frameworks */,
				848A805D290A808E00F3079B /* StreamVideoUIKit.framework in Frameworks */,
			);
			runOnlyForDeploymentPostprocessing = 0;
		};
		84F737EA287C13AC00A363F4 /* Frameworks */ = {
			isa = PBXFrameworksBuildPhase;
			buildActionMask = 2147483647;
			files = (
				84AF64BC287C34320012A503 /* WebRTC in Frameworks */,
				84B57DA92981655A00E4E709 /* AnyCodable in Frameworks */,
				84BE8A5628BE314000B34D2F /* SwiftProtobuf in Frameworks */,
			);
			runOnlyForDeploymentPostprocessing = 0;
		};
		84F737F1287C13AD00A363F4 /* Frameworks */ = {
			isa = PBXFrameworksBuildPhase;
			buildActionMask = 2147483647;
			files = (
				84F737F5287C13AD00A363F4 /* StreamVideo.framework in Frameworks */,
			);
			runOnlyForDeploymentPostprocessing = 0;
		};
		84F73804287C141000A363F4 /* Frameworks */ = {
			isa = PBXFrameworksBuildPhase;
			buildActionMask = 2147483647;
			files = (
				84C619C629432E890051C513 /* NukeUI in Frameworks */,
				84F73843287C195600A363F4 /* StreamVideo.framework in Frameworks */,
				84B9A58F29140D3D004DE31A /* Nuke in Frameworks */,
			);
			runOnlyForDeploymentPostprocessing = 0;
		};
		84F7380B287C141000A363F4 /* Frameworks */ = {
			isa = PBXFrameworksBuildPhase;
			buildActionMask = 2147483647;
			files = (
				84F7380F287C141000A363F4 /* StreamVideoSwiftUI.framework in Frameworks */,
				84932240290830390013C029 /* SnapshotTesting in Frameworks */,
			);
			runOnlyForDeploymentPostprocessing = 0;
		};
		84F73825287C146D00A363F4 /* Frameworks */ = {
			isa = PBXFrameworksBuildPhase;
			buildActionMask = 2147483647;
			files = (
				841F2C8029429DEC00D8D655 /* StreamVideoSwiftUI.framework in Frameworks */,
				84B9A59529140D44004DE31A /* NukeUI in Frameworks */,
				84F73848287C196B00A363F4 /* StreamVideo.framework in Frameworks */,
				84B9A59329140D44004DE31A /* Nuke in Frameworks */,
			);
			runOnlyForDeploymentPostprocessing = 0;
		};
		84F7382C287C146D00A363F4 /* Frameworks */ = {
			isa = PBXFrameworksBuildPhase;
			buildActionMask = 2147483647;
			files = (
				84F73830287C146D00A363F4 /* StreamVideoUIKit.framework in Frameworks */,
				8493228029093A9E0013C029 /* SnapshotTesting in Frameworks */,
			);
			runOnlyForDeploymentPostprocessing = 0;
		};
/* End PBXFrameworksBuildPhase section */

/* Begin PBXGroup section */
		82392D522993C9E100941435 /* SwiftUIDemoAppUITests */ = {
			isa = PBXGroup;
			children = (
				82392D7429940C4500941435 /* SwiftUIDemoApp.xctestplan */,
				82392D6C2993CE7200941435 /* StreamVideoUITests.swift */,
				82392D682993CDCE00941435 /* Tests */,
				82392D692993CDE100941435 /* Pages */,
				82392D672993CDC300941435 /* Robots */,
			);
			path = SwiftUIDemoAppUITests;
			sourceTree = "<group>";
		};
		82392D5C2993CBE200941435 /* TestTools */ = {
			isa = PBXGroup;
			children = (
				82392D5D2993CC7C00941435 /* Robots */,
			);
			path = TestTools;
			sourceTree = "<group>";
		};
		82392D5D2993CC7C00941435 /* Robots */ = {
			isa = PBXGroup;
			children = (
				82392D5E2993CCB300941435 /* ParticipantRobot.swift */,
				82392D6E2994027C00941435 /* TerminalRobot.swift */,
			);
			path = Robots;
			sourceTree = "<group>";
		};
		82392D672993CDC300941435 /* Robots */ = {
			isa = PBXGroup;
			children = (
				82392D6A2993CDF500941435 /* UserRobot.swift */,
				828DE5BC299521EF00F93197 /* UserRobot+Asserts.swift */,
			);
			path = Robots;
			sourceTree = "<group>";
		};
		82392D682993CDCE00941435 /* Tests */ = {
			isa = PBXGroup;
			children = (
				82392D532993C9E100941435 /* StreamTestCase.swift */,
				82392D70299403B200941435 /* Sample_Tests.swift */,
			);
			path = Tests;
			sourceTree = "<group>";
		};
		82392D692993CDE100941435 /* Pages */ = {
			isa = PBXGroup;
			children = (
			);
			path = Pages;
			sourceTree = "<group>";
		};
		841947922884ABB20007B36E /* Events */ = {
			isa = PBXGroup;
			children = (
				84A7E18F2883647200526C98 /* Event.swift */,
				84A7E1AF2883E73100526C98 /* EventBatcher.swift */,
				84A7E197288366D000526C98 /* EventDecoder.swift */,
				84A7E1932883652000526C98 /* EventMiddleware.swift */,
				84A7E18B288363AC00526C98 /* EventNotificationCenter.swift */,
				84EBAA8D288BCB2700BE3176 /* CallsMiddleware.swift */,
				84A7379B28F0557F001A6769 /* CallEvents.swift */,
				8490DD1E298D39D9007E53D2 /* JsonEventDecoder.swift */,
				8490DD20298D4ADF007E53D2 /* StreamJsonDecoder.swift */,
				84A8B8902993D3AB003AA570 /* PermissionsMiddleware.swift */,
			);
			path = Events;
			sourceTree = "<group>";
		};
		841947942884AC130007B36E /* Client */ = {
			isa = PBXGroup;
			children = (
				84A7E17C2883629700526C98 /* WebSocketClient.swift */,
				84A7E1872883638200526C98 /* WebSocketEngine.swift */,
				84A7E1882883638200526C98 /* URLSessionWebSocketEngine.swift */,
				84A7E17D2883629700526C98 /* WebSocketPingController.swift */,
				84274F452884249900CF8794 /* ConnectionRecoveryHandler.swift */,
				84A7E17E2883629700526C98 /* RetryStrategy.swift */,
				84A7E1952883661A00526C98 /* BackgroundTaskScheduler.swift */,
				84A7E1852883632100526C98 /* ConnectionStatus.swift */,
				84A7E1A92883E4AD00526C98 /* APIKey.swift */,
				84F3B0D9289083E70088751D /* WebSocketConstants.swift */,
			);
			path = Client;
			sourceTree = "<group>";
		};
		842D8BBA2865B31B00801910 = {
			isa = PBXGroup;
			children = (
				84F737E7287C137000A363F4 /* Sources */,
				842D8BD42865B37800801910 /* DemoApp */,
				8493224D2908378A0013C029 /* DemoAppUIKit */,
				82392D5C2993CBE200941435 /* TestTools */,
				84F737F8287C13AD00A363F4 /* StreamVideoTests */,
				84F73814287C141000A363F4 /* StreamVideoSwiftUITests */,
				84F73833287C146D00A363F4 /* StreamVideoUIKitTests */,
				82392D522993C9E100941435 /* SwiftUIDemoAppUITests */,
				842D8BC42865B31B00801910 /* Products */,
				84F73842287C195600A363F4 /* Frameworks */,
			);
			sourceTree = "<group>";
		};
		842D8BC42865B31B00801910 /* Products */ = {
			isa = PBXGroup;
			children = (
				842D8BC32865B31B00801910 /* DemoApp.app */,
				84F737ED287C13AC00A363F4 /* StreamVideo.framework */,
				84F737F4287C13AD00A363F4 /* StreamVideoTests.xctest */,
				84F73807287C141000A363F4 /* StreamVideoSwiftUI.framework */,
				84F7380E287C141000A363F4 /* StreamVideoSwiftUITests.xctest */,
				84F73828287C146D00A363F4 /* StreamVideoUIKit.framework */,
				84F7382F287C146D00A363F4 /* StreamVideoUIKitTests.xctest */,
				8493224C290837890013C029 /* DemoAppUIKit.app */,
				82392D512993C9E100941435 /* SwiftUIDemoAppUITests.xctest */,
			);
			name = Products;
			sourceTree = "<group>";
		};
		842D8BD42865B37800801910 /* DemoApp */ = {
			isa = PBXGroup;
			children = (
				8403C0B02897E7E70092BD43 /* DemoApp.entitlements */,
				842D8BD52865B37800801910 /* StreamVideoSwiftUIApp.swift */,
				84ED240C286C9515002A3186 /* CallView.swift */,
				8456E6C5287EB55F004E180E /* AppState.swift */,
				84093810288A90390089A35B /* HomeView.swift */,
				844299422942484A0037232A /* UserCredentials.swift */,
				8456E6C1287EB405004E180E /* LoginView.swift */,
				8456E6C3287EB43A004E180E /* LoginViewModel.swift */,
				84201792288AB699004964B3 /* AddUserView.swift */,
				8434C5212899572F0001490A /* CallService.swift */,
				8403C0AC2897CF4D0092BD43 /* CallKitService.swift */,
				8403C0AE2897D9940092BD43 /* VoipPushService.swift */,
				8468821228DFA448003BA9EE /* LocalStorage.swift */,
				840A5A5729054F98006A1E4B /* MockUserListProvider.swift */,
				845C573128DDC57A00D38FCC /* DemoAppUtils.swift */,
				842D8BD62865B37800801910 /* Assets.xcassets */,
				842D8BD72865B37800801910 /* Preview Content */,
				8228CD8C29128CA000F32136 /* Info.plist */,
			);
			path = DemoApp;
			sourceTree = "<group>";
		};
		842D8BD72865B37800801910 /* Preview Content */ = {
			isa = PBXGroup;
			children = (
				842D8BD82865B37800801910 /* Preview Assets.xcassets */,
			);
			path = "Preview Content";
			sourceTree = "<group>";
		};
		8434C523289AA2B60001490A /* CallView */ = {
			isa = PBXGroup;
			children = (
				84429930293FA4680037232A /* ScreenSharing */,
				846FBE8728AAD81E00147F6E /* Participants */,
				84F3B0DD28913E0E0088751D /* CallControlsView.swift */,
				84231E4628B2506B007985EF /* VideoRenderer.swift */,
				8457CF9028BB835F00E8CF50 /* CallView.swift */,
				84EA5D3B28BFB890004D3531 /* CallParticipantImageView.swift */,
				843697D028C7A23300839D99 /* ParticipantsGridView.swift */,
				840425B528D0A96F0084C637 /* VideoParticipantsView.swift */,
				848A73BF2926314F0089AA6E /* MinimizedCallView.swift */,
				848A73C129269E7D0089AA6E /* CornerDragableView.swift */,
				84E4F7D2294CCBE700DD4CE3 /* ConnectionQualityIndicator.swift */,
			);
			path = CallView;
			sourceTree = "<group>";
		};
		8434C532289BB8BE0001490A /* Resources */ = {
			isa = PBXGroup;
			children = (
				8415D3E0290B2AF2006E53CB /* outgoing.m4a */,
				8458B705290ACFE400F8E487 /* incoming.wav */,
				8434C53D289BBF020001490A /* Localizable.strings */,
				8434C540289BBF120001490A /* Localizable.stringsdict */,
				842C7EBD28A2B31400C2AB7F /* Assets.xcassets */,
			);
			path = Resources;
			sourceTree = "<group>";
		};
		8434C537289BBB390001490A /* Generated */ = {
			isa = PBXGroup;
			children = (
				8434C541289BC0B00001490A /* L10n.swift */,
				8434C538289BBBBA0001490A /* L10n_template.stencil */,
			);
			path = Generated;
			sourceTree = "<group>";
		};
		84429930293FA4680037232A /* ScreenSharing */ = {
			isa = PBXGroup;
			children = (
				84429931293FA4850037232A /* ScreenSharingView.swift */,
				844299342940A16F0037232A /* ZoomableScrollView.swift */,
			);
			path = ScreenSharing;
			sourceTree = "<group>";
		};
		8442993D294234880037232A /* iOS13 */ = {
			isa = PBXGroup;
			children = (
				8442993929422BEA0037232A /* BackportStateObject.swift */,
				8442993B294232360037232A /* IncomingCallView_iOS13.swift */,
				844299402942394C0037232A /* VideoView_iOS13.swift */,
				84B57D38297FFF8300E4E709 /* PreJoiningView_iOS13.swift */,
			);
			path = iOS13;
			sourceTree = "<group>";
		};
		8456E6C7287EC343004E180E /* Logger */ = {
			isa = PBXGroup;
			children = (
				8456E6C8287EC343004E180E /* Logger.swift */,
				8456E6C9287EC343004E180E /* Destination */,
				8456E6CD287EC343004E180E /* Formatter */,
			);
			path = Logger;
			sourceTree = "<group>";
		};
		8456E6C9287EC343004E180E /* Destination */ = {
			isa = PBXGroup;
			children = (
				8456E6CA287EC343004E180E /* ConsoleLogDestination.swift */,
				8456E6CB287EC343004E180E /* BaseLogDestination.swift */,
				8456E6CC287EC343004E180E /* LogDestination.swift */,
			);
			path = Destination;
			sourceTree = "<group>";
		};
		8456E6CD287EC343004E180E /* Formatter */ = {
			isa = PBXGroup;
			children = (
				8456E6CE287EC343004E180E /* PrefixLogFormatter.swift */,
				8456E6CF287EC343004E180E /* LogFormatter.swift */,
			);
			path = Formatter;
			sourceTree = "<group>";
		};
		8456E6D8287EC436004E180E /* Errors */ = {
			isa = PBXGroup;
			children = (
				84AF64D8287C79F60012A503 /* Errors.swift */,
				84AF64DA287C7A2C0012A503 /* ErrorPayload.swift */,
			);
			path = Errors;
			sourceTree = "<group>";
		};
		8456E6D9287EC46D004E180E /* Models */ = {
			isa = PBXGroup;
			children = (
				84AF64D1287C78E70012A503 /* User.swift */,
				84AF64D6287C79610012A503 /* Token.swift */,
				84C2996B2876D93D0034B735 /* Call.swift */,
				84C2997828784B180034B735 /* CallType.swift */,
				843697CE28C7898A00839D99 /* VideoOptions.swift */,
				84C267C828F5980F00F0F673 /* ConnectOptions.swift */,
				84C2997A28784B500034B735 /* ConnectionState.swift */,
				84EBAA8F288BCEAA00BE3176 /* IncomingCall.swift */,
				84F3B0DF289150B10088751D /* CallParticipant.swift */,
				84B04BE628941EA6003A8DCD /* StatsConstants.swift */,
				8458872D28A4EC1F002A81BF /* CallSettings.swift */,
				84E4F7D0294CB5F300DD4CE3 /* ConnectionQuality.swift */,
				848EDB8C29940DA8008A65E5 /* CallCapabilities.swift */,
			);
			path = Models;
			sourceTree = "<group>";
		};
		8458872828A3F920002A81BF /* CallingViews */ = {
			isa = PBXGroup;
			children = (
				8442993D294234880037232A /* iOS13 */,
				8458872928A3F935002A81BF /* OutgoingCallView.swift */,
				842C7EAD28A2773700C2AB7F /* IncomingCallView.swift */,
				842C7EB728A2916700C2AB7F /* IncomingCallViewModel.swift */,
				842C7EB928A2A85C00C2AB7F /* CallingGroupView.swift */,
				842C7EBB28A2A86700C2AB7F /* CallingParticipantView.swift */,
				8458872228A3A9E2002A81BF /* CallingParticipantsView.swift */,
				84A6CD6028D49A7700318EC3 /* CallBackgrounds.swift */,
				84E7CD3628D64609009F3542 /* CallingIndicator.swift */,
				849EDA8A297AFCC80072A12D /* PreJoiningView.swift */,
				849EDA8E297AFE1C0072A12D /* PreJoiningViewModel.swift */,
				84B57D32297F278500E4E709 /* MicrophoneChecker.swift */,
				84B57D36297F406400E4E709 /* MicrophoneCheckView.swift */,
			);
			path = CallingViews;
			sourceTree = "<group>";
		};
		846FBE8728AAD81E00147F6E /* Participants */ = {
			isa = PBXGroup;
			children = (
				84F3B0E128916FF20088751D /* CallParticipantsView.swift */,
				846FBE8828AAD83C00147F6E /* InviteParticipantsView.swift */,
				846FBE8A28AAD84A00147F6E /* InviteParticipantsViewModel.swift */,
				846FBE9028AAF52600147F6E /* SelectedParticipantView.swift */,
				840A5A5529054F69006A1E4B /* UserListProvider.swift */,
			);
			path = Participants;
			sourceTree = "<group>";
		};
		8492B87629081CE700006649 /* Mock */ = {
			isa = PBXGroup;
			children = (
				8492B87729081D1600006649 /* MockHTTPClient.swift */,
				8492B87929081E6600006649 /* MockStreamVideo.swift */,
			);
			path = Mock;
			sourceTree = "<group>";
		};
		8493223529082C530013C029 /* CallingViews */ = {
			isa = PBXGroup;
			children = (
				8493223629082E620013C029 /* OutgoingCallView_Tests.swift */,
			);
			path = CallingViews;
			sourceTree = "<group>";
		};
		84932241290830E60013C029 /* Utils */ = {
			isa = PBXGroup;
			children = (
				84932242290830F80013C029 /* ViewFrameUtils.swift */,
			);
			path = Utils;
			sourceTree = "<group>";
		};
		8493224D2908378A0013C029 /* DemoAppUIKit */ = {
			isa = PBXGroup;
			children = (
				8228CD8B2911BABF00F32136 /* DemoAppUIKit.entitlements */,
				8493224E2908378A0013C029 /* AppDelegate.swift */,
				849322502908378A0013C029 /* SceneDelegate.swift */,
				84932269290919F10013C029 /* LoginViewController.swift */,
				849322602908385C0013C029 /* HomeViewController.swift */,
				84429945294248A20037232A /* LoginView.swift */,
				84429947294248B50037232A /* LoginViewModel.swift */,
				84E4F7912947476300DD4CE3 /* CallViewHelper.swift */,
				849322572908378B0013C029 /* Assets.xcassets */,
				849322592908378B0013C029 /* LaunchScreen.storyboard */,
				8493225C2908378B0013C029 /* Info.plist */,
			);
			path = DemoAppUIKit;
			sourceTree = "<group>";
		};
		84932272290929120013C029 /* Utils */ = {
			isa = PBXGroup;
			children = (
				84932275290929630013C029 /* Animation.swift */,
				84932273290929290013C029 /* UIView+Extensions.swift */,
				84932277290929EF0013C029 /* NSLayoutConstraint+Extensions.swift */,
			);
			path = Utils;
			sourceTree = "<group>";
		};
		84A737AC28F4716E001A6769 /* sfu */ = {
			isa = PBXGroup;
			children = (
				84A737AD28F4716E001A6769 /* signal_rpc */,
				84A737B028F4716E001A6769 /* models */,
				84A737B228F4716E001A6769 /* event */,
			);
			path = sfu;
			sourceTree = "<group>";
		};
		84A737AD28F4716E001A6769 /* signal_rpc */ = {
			isa = PBXGroup;
			children = (
				84A737AE28F4716E001A6769 /* signal.pb.swift */,
				84A737AF28F4716E001A6769 /* signal.twirp.swift */,
			);
			path = signal_rpc;
			sourceTree = "<group>";
		};
		84A737B028F4716E001A6769 /* models */ = {
			isa = PBXGroup;
			children = (
				84A737B128F4716E001A6769 /* models.pb.swift */,
			);
			path = models;
			sourceTree = "<group>";
		};
		84A737B228F4716E001A6769 /* event */ = {
			isa = PBXGroup;
			children = (
				84A737B328F4716E001A6769 /* events.pb.swift */,
			);
			path = event;
			sourceTree = "<group>";
		};
		84A737B428F4716E001A6769 /* coordinator */ = {
			isa = PBXGroup;
			children = (
				84A737B528F4716E001A6769 /* stat_v1 */,
				84A737B728F4716E001A6769 /* utils_v1 */,
				84A737B928F4716E001A6769 /* participant_v1 */,
				84A737BB28F4716E001A6769 /* push_v1 */,
				84A737BD28F4716E001A6769 /* broadcast_v1 */,
				84A737BF28F4716E001A6769 /* call_v1 */,
				84A737C128F4716E001A6769 /* edge_v1 */,
				84A737C328F4716E001A6769 /* event_v1 */,
				84A737C528F4716E001A6769 /* user_v1 */,
				84A737C728F4716E001A6769 /* member_v1 */,
				84A737C928F4716E001A6769 /* client_v1_rpc */,
			);
			path = coordinator;
			sourceTree = "<group>";
		};
		84A737B528F4716E001A6769 /* stat_v1 */ = {
			isa = PBXGroup;
			children = (
				84A737B628F4716E001A6769 /* stat.pb.swift */,
			);
			path = stat_v1;
			sourceTree = "<group>";
		};
		84A737B728F4716E001A6769 /* utils_v1 */ = {
			isa = PBXGroup;
			children = (
				84A737B828F4716E001A6769 /* utils.pb.swift */,
			);
			path = utils_v1;
			sourceTree = "<group>";
		};
		84A737B928F4716E001A6769 /* participant_v1 */ = {
			isa = PBXGroup;
			children = (
				84A737BA28F4716E001A6769 /* participant.pb.swift */,
			);
			path = participant_v1;
			sourceTree = "<group>";
		};
		84A737BB28F4716E001A6769 /* push_v1 */ = {
			isa = PBXGroup;
			children = (
				84A737BC28F4716E001A6769 /* push.pb.swift */,
			);
			path = push_v1;
			sourceTree = "<group>";
		};
		84A737BD28F4716E001A6769 /* broadcast_v1 */ = {
			isa = PBXGroup;
			children = (
				84A737BE28F4716E001A6769 /* broadcast.pb.swift */,
			);
			path = broadcast_v1;
			sourceTree = "<group>";
		};
		84A737BF28F4716E001A6769 /* call_v1 */ = {
			isa = PBXGroup;
			children = (
				84A737C028F4716E001A6769 /* call.pb.swift */,
			);
			path = call_v1;
			sourceTree = "<group>";
		};
		84A737C128F4716E001A6769 /* edge_v1 */ = {
			isa = PBXGroup;
			children = (
				84A737C228F4716E001A6769 /* edge.pb.swift */,
			);
			path = edge_v1;
			sourceTree = "<group>";
		};
		84A737C328F4716E001A6769 /* event_v1 */ = {
			isa = PBXGroup;
			children = (
				84A737C428F4716E001A6769 /* event.pb.swift */,
			);
			path = event_v1;
			sourceTree = "<group>";
		};
		84A737C528F4716E001A6769 /* user_v1 */ = {
			isa = PBXGroup;
			children = (
				84A737C628F4716E001A6769 /* user.pb.swift */,
			);
			path = user_v1;
			sourceTree = "<group>";
		};
		84A737C728F4716E001A6769 /* member_v1 */ = {
			isa = PBXGroup;
			children = (
				84A737C828F4716E001A6769 /* member.pb.swift */,
			);
			path = member_v1;
			sourceTree = "<group>";
		};
		84A737C928F4716E001A6769 /* client_v1_rpc */ = {
			isa = PBXGroup;
			children = (
				84A737CA28F4716E001A6769 /* client_rpc.pb.swift */,
				84A737CB28F4716E001A6769 /* envelopes.pb.swift */,
				84A737CC28F4716E001A6769 /* client_rpc.twirp.swift */,
				84A737CD28F4716E001A6769 /* websocket.pb.swift */,
			);
			path = client_v1_rpc;
			sourceTree = "<group>";
		};
		84A7E16C287F1FE800526C98 /* Latency */ = {
			isa = PBXGroup;
			children = (
				84A7E17328814D7400526C98 /* LatencyService.swift */,
			);
			path = Latency;
			sourceTree = "<group>";
		};
		84A7E1772881921000526C98 /* HTTPClient */ = {
			isa = PBXGroup;
			children = (
				84A7E1782881922400526C98 /* HTTPClient.swift */,
				84A7E1AB2883E51E00526C98 /* HTTPHeader.swift */,
				84A7E1AD2883E6B300526C98 /* HTTPUtils.swift */,
				84274F472884251600CF8794 /* InternetConnection.swift */,
			);
			path = HTTPClient;
			sourceTree = "<group>";
		};
		84A7E17A2883624500526C98 /* WebSockets */ = {
			isa = PBXGroup;
			children = (
				841947942884AC130007B36E /* Client */,
				841947922884ABB20007B36E /* Events */,
			);
			path = WebSockets;
			sourceTree = "<group>";
		};
		84A88162299BB25200EA22ED /* Models */ = {
			isa = PBXGroup;
			children = (
				84A881E3299BB2DB00EA22ED /* APIError.swift */,
				84A881E6299BB2DC00EA22ED /* AudioSettings.swift */,
				84A881E9299BB2DC00EA22ED /* BroadcastSettings.swift */,
				84A881E2299BB2DB00EA22ED /* CallAccepted.swift */,
				84A881E7299BB2DC00EA22ED /* CallCancelled.swift */,
				84A881E8299BB2DC00EA22ED /* CallCreated.swift */,
				84A881E4299BB2DC00EA22ED /* CallEnded.swift */,
				84A881E5299BB2DC00EA22ED /* CallPermissionRequest.swift */,
				84A881DF299BB2DB00EA22ED /* CallPermissionsUpdated.swift */,
				84A881E0299BB2DB00EA22ED /* CallRejected.swift */,
				84A881E1299BB2DB00EA22ED /* CallRequest.swift */,
				84A881A9299BB2AC00EA22ED /* CallResponse.swift */,
				84A88193299BB2AA00EA22ED /* CallSettingsRequest.swift */,
				84A8818C299BB2AA00EA22ED /* CallSettingsResponse.swift */,
				84A8818D299BB2AA00EA22ED /* CallStateResponseFields.swift */,
				84A88188299BB2A900EA22ED /* CallUpdated.swift */,
				84A88189299BB2A900EA22ED /* Coordinates.swift */,
				84A88185299BB2A900EA22ED /* Credentials.swift */,
				84A88183299BB2A900EA22ED /* Custom.swift */,
				84A88194299BB2AA00EA22ED /* DatacenterResponse.swift */,
				84A881A4299BB2AC00EA22ED /* EndCallResponse.swift */,
				84A88187299BB2A900EA22ED /* GeofenceSettings.swift */,
				84A88182299BB2A900EA22ED /* GeofenceSettingsRequest.swift */,
				84A8819F299BB2AB00EA22ED /* GetCallEdgeServerRequest.swift */,
				84A88181299BB2A900EA22ED /* GetCallEdgeServerResponse.swift */,
				84A8819B299BB2AB00EA22ED /* GetOrCreateCallRequest.swift */,
				84A881A7299BB2AC00EA22ED /* GetOrCreateCallResponse.swift */,
				84A881AD299BB2AD00EA22ED /* HLSSettings.swift */,
				84A88184299BB2A900EA22ED /* ICEServer.swift */,
				84A881AE299BB2AD00EA22ED /* JoinCallRequest.swift */,
				84A88192299BB2AA00EA22ED /* JoinCallResponse.swift */,
				84A8818B299BB2AA00EA22ED /* MemberRequest.swift */,
				84A881AC299BB2AD00EA22ED /* MemberResponse.swift */,
				84A881A0299BB2AC00EA22ED /* ModelAny.swift */,
				84A881A5299BB2AC00EA22ED /* MuteUsersRequest.swift */,
				84A881A1299BB2AC00EA22ED /* MuteUsersResponse.swift */,
				84A881A2299BB2AC00EA22ED /* PaginationParamsRequest.swift */,
				84A8819C299BB2AB00EA22ED /* QueryCallRequest.swift */,
				84A88195299BB2AB00EA22ED /* QueryCallsResponse.swift */,
				84A881A6299BB2AC00EA22ED /* QueryMembersRequest.swift */,
				84A8818A299BB2AA00EA22ED /* QueryMembersResponse.swift */,
				84A8818F299BB2AA00EA22ED /* RecordSettings.swift */,
				84A8819A299BB2AB00EA22ED /* RecordSettingsRequest.swift */,
				84A88180299BB2A900EA22ED /* RequestPermissionRequest.swift */,
				84A881AB299BB2AD00EA22ED /* RequestPermissionResponse.swift */,
				84A8818E299BB2AA00EA22ED /* ScreensharingSettings.swift */,
				84A88196299BB2AB00EA22ED /* ScreensharingSettingsRequest.swift */,
				84A8819D299BB2AB00EA22ED /* SendEventRequest.swift */,
				84A88197299BB2AB00EA22ED /* SendEventResponse.swift */,
				84A88186299BB2A900EA22ED /* SFUResponse.swift */,
				84A88198299BB2AB00EA22ED /* SortParamRequest.swift */,
				84A8819E299BB2AB00EA22ED /* UpdateCallRequest.swift */,
				84A88199299BB2AB00EA22ED /* UpdateCallResponse.swift */,
				84A88190299BB2AA00EA22ED /* UpdateUserPermissionsRequest.swift */,
				84A881AA299BB2AC00EA22ED /* UpdateUserPermissionsResponse.swift */,
				84A881A3299BB2AC00EA22ED /* UserRequest.swift */,
				84A88191299BB2AA00EA22ED /* UserResponse.swift */,
				84A881A8299BB2AC00EA22ED /* VideoSettings.swift */,
				84A8817F299BB2A800EA22ED /* VideoSettingsRequest.swift */,
			);
			path = Models;
			sourceTree = "<group>";
		};
		84A8B79E29927830003AA570 /* generated */ = {
			isa = PBXGroup;
			children = (
				84A8816B299BB25300EA22ED /* CodableHelper.swift */,
				84A8816A299BB25200EA22ED /* Configuration.swift */,
				84A88165299BB25200EA22ED /* Extensions.swift */,
				84A88168299BB25200EA22ED /* JSONDataEncoding.swift */,
				84A88164299BB25200EA22ED /* JSONEncodingHelper.swift */,
				84A88162299BB25200EA22ED /* Models */,
				84A88167299BB25200EA22ED /* Models.swift */,
				84A88161299BB25200EA22ED /* OpenISO8601DateFormatter.swift */,
				84A88169299BB25200EA22ED /* SynchronizedDictionary.swift */,
			);
			path = generated;
			sourceTree = "<group>";
		};
		84AF64D3287C79220012A503 /* Utils */ = {
			isa = PBXGroup;
			children = (
				84A7E16C287F1FE800526C98 /* Latency */,
				8456E6C7287EC343004E180E /* Logger */,
				84C2997C28784BB30034B735 /* Utils.swift */,
				84AF64D4287C79320012A503 /* RawJSON.swift */,
				8456E6DA287EC530004E180E /* StreamRuntimeCheck.swift */,
				84A7E183288362DF00526C98 /* Atomic.swift */,
				84A7E1A72883E46200526C98 /* Timers.swift */,
				841947972886D9CD0007B36E /* BundleExtensions.swift */,
				841947992886EBD20007B36E /* UserConnectionProvider.swift */,
				84B9A56C29112F39004DE31A /* EndpointConfig.swift */,
				8268615F290A7556005BFFED /* SystemEnvironment.swift */,
				8490DD22298D5330007E53D2 /* Data+Gzip.swift */,
			);
			path = Utils;
			sourceTree = "<group>";
		};
		84B57D3A2981645900E4E709 /* OpenApi */ = {
			isa = PBXGroup;
			children = (
				84A8B79E29927830003AA570 /* generated */,
				84B57E1629817A5900E4E709 /* CoordinatorClient.swift */,
				849FD33B2982D4870032B914 /* CoordinatorRequests.swift */,
			);
			path = OpenApi;
			sourceTree = "<group>";
		};
		84C299712876E77E0034B735 /* DependencyInjection */ = {
			isa = PBXGroup;
			children = (
				84C299722876E8C90034B735 /* InjectedValues.swift */,
				84C299742876E8F80034B735 /* InjectedValuesExtensions.swift */,
			);
			path = DependencyInjection;
			sourceTree = "<group>";
		};
		84EA5D3D28C09A95004D3531 /* Controllers */ = {
			isa = PBXGroup;
			children = (
				84EA5D3E28C09AAB004D3531 /* CallController.swift */,
				84EA5D4028C0ABCB004D3531 /* CallCoordinatorController.swift */,
				8468822328E1C685003BA9EE /* VoipNotificationsController.swift */,
				84A8B88E2993CAFD003AA570 /* PermissionsController.swift */,
			);
			path = Controllers;
			sourceTree = "<group>";
		};
		84EBAA91288C135700BE3176 /* Utils */ = {
			isa = PBXGroup;
			children = (
				84EBAA92288C137E00BE3176 /* Modifiers.swift */,
				84F3B0E3289174F60088751D /* ContainerHelpers.swift */,
				8434C52C289AA41D0001490A /* ImageExtensions.swift */,
				8434C52E289AA77B0001490A /* BundleExtensions.swift */,
				8458872628A3F34D002A81BF /* HelperViews.swift */,
				846FBE8528AA696900147F6E /* ColorExtensions.swift */,
				846FBE8C28AAEBBC00147F6E /* SearchBar.swift */,
				846FBE8E28AAEC5D00147F6E /* KeyboardReadable.swift */,
				8458B703290ACF2A00F8E487 /* CallSoundsPlayer.swift */,
				849EDA8C297AFD840072A12D /* Camera.swift */,
			);
			path = Utils;
			sourceTree = "<group>";
		};
		84ED240B286C9500002A3186 /* protobuf */ = {
			isa = PBXGroup;
			children = (
				84A737B428F4716E001A6769 /* coordinator */,
				84A737AC28F4716E001A6769 /* sfu */,
				84FC2C1228ACDF3A00181490 /* ProtoModel.swift */,
				8475BA8B28D9A74B00BA4712 /* Typealiases.swift */,
			);
			path = protobuf;
			sourceTree = "<group>";
		};
		84F737E7287C137000A363F4 /* Sources */ = {
			isa = PBXGroup;
			children = (
				84F737EE287C13AC00A363F4 /* StreamVideo */,
				84F73829287C146D00A363F4 /* StreamVideoUIKit */,
				84F73808287C141000A363F4 /* StreamVideoSwiftUI */,
			);
			path = Sources;
			sourceTree = "<group>";
		};
		84F737EE287C13AC00A363F4 /* StreamVideo */ = {
			isa = PBXGroup;
			children = (
				84F737EF287C13AC00A363F4 /* StreamVideo.h */,
				84C2996D2876E42D0034B735 /* StreamVideo.swift */,
				8492B874290808AE00006649 /* StreamVideoEnvironment.swift */,
				8478EB12288A054B00525538 /* VideoConfig.swift */,
				84ED240E286C9530002A3186 /* CallViewModel.swift */,
				84EA5D3D28C09A95004D3531 /* Controllers */,
				84FC2C1C28ACF29300181490 /* WebRTC */,
				8456E6D9287EC46D004E180E /* Models */,
				84C299712876E77E0034B735 /* DependencyInjection */,
				84AF64D3287C79220012A503 /* Utils */,
				84A7E17A2883624500526C98 /* WebSockets */,
				84A7E1772881921000526C98 /* HTTPClient */,
				8456E6D8287EC436004E180E /* Errors */,
				84B57D3A2981645900E4E709 /* OpenApi */,
				84ED240B286C9500002A3186 /* protobuf */,
				82B82F2229114001001B5FD7 /* Info.plist */,
			);
			path = StreamVideo;
			sourceTree = "<group>";
		};
		84F737F8287C13AD00A363F4 /* StreamVideoTests */ = {
			isa = PBXGroup;
			children = (
				84932245290831DB0013C029 /* StreamVideo.xctestplan */,
				8492B87629081CE700006649 /* Mock */,
				8492B8722908024800006649 /* StreamVideoTestCase.swift */,
				8492B870290801DC00006649 /* CallViewModel_Tests.swift */,
			);
			path = StreamVideoTests;
			sourceTree = "<group>";
		};
		84F73808287C141000A363F4 /* StreamVideoSwiftUI */ = {
			isa = PBXGroup;
			children = (
				8434C530289AA8770001490A /* StreamVideoUI.swift */,
				8434C52A289AA3150001490A /* Appearance.swift */,
				8434C528289AA2FA0001490A /* Colors.swift */,
				8434C524289AA2E20001490A /* Fonts.swift */,
				8434C526289AA2F00001490A /* Images.swift */,
				84E86D4E2905E731004BA44C /* Utils.swift */,
				8415D3E2290BC882006E53CB /* Sounds.swift */,
				8498796728A15F0300D06F31 /* ViewFactory.swift */,
				84D419B728E7155100F574F9 /* VideoViewOverlay.swift */,
				8458872828A3F920002A81BF /* CallingViews */,
				8434C523289AA2B60001490A /* CallView */,
				84EBAA91288C135700BE3176 /* Utils */,
				8434C532289BB8BE0001490A /* Resources */,
				8434C537289BBB390001490A /* Generated */,
				84F73809287C141000A363F4 /* StreamVideoSwiftUI.h */,
				82B82F2729114176001B5FD7 /* Info.plist */,
			);
			path = StreamVideoSwiftUI;
			sourceTree = "<group>";
		};
		84F73814287C141000A363F4 /* StreamVideoSwiftUITests */ = {
			isa = PBXGroup;
			children = (
				84932244290831B70013C029 /* StreamVideoSwiftUI.xctestplan */,
				8493223A29082EDB0013C029 /* StreamVideoUITestCase.swift */,
				84932241290830E60013C029 /* Utils */,
				8493223529082C530013C029 /* CallingViews */,
			);
			path = StreamVideoSwiftUITests;
			sourceTree = "<group>";
		};
		84F73829287C146D00A363F4 /* StreamVideoUIKit */ = {
			isa = PBXGroup;
			children = (
				84F7382A287C146D00A363F4 /* StreamVideoUIKit.h */,
				84932272290929120013C029 /* Utils */,
				8493226229083BF20013C029 /* CallViewController.swift */,
				82B82F242911414D001B5FD7 /* Info.plist */,
			);
			path = StreamVideoUIKit;
			sourceTree = "<group>";
		};
		84F73833287C146D00A363F4 /* StreamVideoUIKitTests */ = {
			isa = PBXGroup;
			children = (
				8493228129093B270013C029 /* StreamVideoUIKit.xctestplan */,
				84932279290938440013C029 /* CallViewController_Tests.swift */,
			);
			path = StreamVideoUIKitTests;
			sourceTree = "<group>";
		};
		84F73842287C195600A363F4 /* Frameworks */ = {
			isa = PBXGroup;
			children = (
				841F2C7D29429DAD00D8D655 /* libswift_Concurrency.tbd */,
				8400B48E29429ADC00663B99 /* libswift_Concurrency.tbd */,
			);
			name = Frameworks;
			sourceTree = "<group>";
		};
		84FC2C1C28ACF29300181490 /* WebRTC */ = {
			isa = PBXGroup;
			children = (
				84FC2C1D28ACF2AE00181490 /* WebRTCClient.swift */,
				84FC2C2128ACF2E000181490 /* PeerConnection.swift */,
				843697CC28C647B600839D99 /* VideoCapturer.swift */,
				84FC2C2328AD1B5E00181490 /* WebRTCEventDecoder.swift */,
				84FC2C2728AD350100181490 /* WebRTCEvents.swift */,
				84BBF62A28AFC24000387A02 /* PeerConnectionFactory.swift */,
				84EA5D4228C1E944004D3531 /* AudioSession.swift */,
				84BBF62C28AFC72700387A02 /* DefaultRTCMediaConstraints.swift */,
				8411925D28C5E5D00074EF88 /* DefaultRTCConfiguration.swift */,
				8440861D2901A16F0027849C /* SfuMiddleware.swift */,
				84F0867A29632DA30099907A /* VideoFilters.swift */,
			);
			path = WebRTC;
			sourceTree = "<group>";
		};
/* End PBXGroup section */

/* Begin PBXHeadersBuildPhase section */
		84F737E8287C13AC00A363F4 /* Headers */ = {
			isa = PBXHeadersBuildPhase;
			buildActionMask = 2147483647;
			files = (
				84F737FB287C13AD00A363F4 /* StreamVideo.h in Headers */,
			);
			runOnlyForDeploymentPostprocessing = 0;
		};
		84F73802287C141000A363F4 /* Headers */ = {
			isa = PBXHeadersBuildPhase;
			buildActionMask = 2147483647;
			files = (
				84F73817287C141000A363F4 /* StreamVideoSwiftUI.h in Headers */,
			);
			runOnlyForDeploymentPostprocessing = 0;
		};
		84F73823287C146D00A363F4 /* Headers */ = {
			isa = PBXHeadersBuildPhase;
			buildActionMask = 2147483647;
			files = (
				84F73836287C146D00A363F4 /* StreamVideoUIKit.h in Headers */,
			);
			runOnlyForDeploymentPostprocessing = 0;
		};
/* End PBXHeadersBuildPhase section */

/* Begin PBXNativeTarget section */
		82392D502993C9E100941435 /* SwiftUIDemoAppUITests */ = {
			isa = PBXNativeTarget;
			buildConfigurationList = 82392D5B2993C9E100941435 /* Build configuration list for PBXNativeTarget "SwiftUIDemoAppUITests" */;
			buildPhases = (
				82392D4D2993C9E100941435 /* Sources */,
				82392D4E2993C9E100941435 /* Frameworks */,
				82392D4F2993C9E100941435 /* Resources */,
			);
			buildRules = (
			);
			dependencies = (
				82392D582993C9E100941435 /* PBXTargetDependency */,
			);
			name = SwiftUIDemoAppUITests;
			packageProductDependencies = (
				82392D652993CD7B00941435 /* StreamChatTestHelpers */,
			);
			productName = SwiftUIDemoAppUITests;
			productReference = 82392D512993C9E100941435 /* SwiftUIDemoAppUITests.xctest */;
			productType = "com.apple.product-type.bundle.ui-testing";
		};
		842D8BC22865B31B00801910 /* DemoApp */ = {
			isa = PBXNativeTarget;
			buildConfigurationList = 842D8BD12865B31D00801910 /* Build configuration list for PBXNativeTarget "DemoApp" */;
			buildPhases = (
				842D8BBF2865B31B00801910 /* Sources */,
				842D8BC02865B31B00801910 /* Frameworks */,
				842D8BC12865B31B00801910 /* Resources */,
				84F7381F287C141000A363F4 /* Embed Frameworks */,
			);
			buildRules = (
			);
			dependencies = (
				84F73819287C141000A363F4 /* PBXTargetDependency */,
				84F73850287C198500A363F4 /* PBXTargetDependency */,
			);
			name = DemoApp;
			packageProductDependencies = (
				84AF64BD287C34450012A503 /* WebRTC */,
				8423B7552950BB0B00012F8D /* Sentry */,
			);
			productName = StreamVideoSwiftUI;
			productReference = 842D8BC32865B31B00801910 /* DemoApp.app */;
			productType = "com.apple.product-type.application";
		};
		8493224B290837890013C029 /* DemoAppUIKit */ = {
			isa = PBXNativeTarget;
			buildConfigurationList = 8493225D2908378B0013C029 /* Build configuration list for PBXNativeTarget "DemoAppUIKit" */;
			buildPhases = (
				84932248290837890013C029 /* Sources */,
				84932249290837890013C029 /* Frameworks */,
				8493224A290837890013C029 /* Resources */,
				848A805A290A808A00F3079B /* Embed Frameworks */,
			);
			buildRules = (
			);
			dependencies = (
				8493226529083DBD0013C029 /* PBXTargetDependency */,
			);
			name = DemoAppUIKit;
			packageProductDependencies = (
				84767501290A824B0015DC53 /* WebRTC */,
				84A26C9829435F4100B29E53 /* NukeUI */,
			);
			productName = DemoAppUIKit;
			productReference = 8493224C290837890013C029 /* DemoAppUIKit.app */;
			productType = "com.apple.product-type.application";
		};
		84F737EC287C13AC00A363F4 /* StreamVideo */ = {
			isa = PBXNativeTarget;
			buildConfigurationList = 84F737FC287C13AD00A363F4 /* Build configuration list for PBXNativeTarget "StreamVideo" */;
			buildPhases = (
				84F737E8287C13AC00A363F4 /* Headers */,
				84F737E9287C13AC00A363F4 /* Sources */,
				84F737EA287C13AC00A363F4 /* Frameworks */,
				84F737EB287C13AC00A363F4 /* Resources */,
			);
			buildRules = (
			);
			dependencies = (
			);
			name = StreamVideo;
			packageProductDependencies = (
				84AF64BB287C34320012A503 /* WebRTC */,
				84BE8A5528BE314000B34D2F /* SwiftProtobuf */,
				84B57DA82981655A00E4E709 /* AnyCodable */,
			);
			productName = StreamVideo;
			productReference = 84F737ED287C13AC00A363F4 /* StreamVideo.framework */;
			productType = "com.apple.product-type.framework";
		};
		84F737F3287C13AD00A363F4 /* StreamVideoTests */ = {
			isa = PBXNativeTarget;
			buildConfigurationList = 84F737FF287C13AD00A363F4 /* Build configuration list for PBXNativeTarget "StreamVideoTests" */;
			buildPhases = (
				84F737F0287C13AD00A363F4 /* Sources */,
				84F737F1287C13AD00A363F4 /* Frameworks */,
				84F737F2287C13AD00A363F4 /* Resources */,
			);
			buildRules = (
			);
			dependencies = (
				84F737F7287C13AD00A363F4 /* PBXTargetDependency */,
			);
			name = StreamVideoTests;
			productName = StreamVideoTests;
			productReference = 84F737F4287C13AD00A363F4 /* StreamVideoTests.xctest */;
			productType = "com.apple.product-type.bundle.unit-test";
		};
		84F73806287C141000A363F4 /* StreamVideoSwiftUI */ = {
			isa = PBXNativeTarget;
			buildConfigurationList = 84F7381C287C141000A363F4 /* Build configuration list for PBXNativeTarget "StreamVideoSwiftUI" */;
			buildPhases = (
				84F73802287C141000A363F4 /* Headers */,
				8434C53A289BBDF30001490A /* SwiftGen */,
				84F73803287C141000A363F4 /* Sources */,
				84F73804287C141000A363F4 /* Frameworks */,
				84F73805287C141000A363F4 /* Resources */,
			);
			buildRules = (
			);
			dependencies = (
				84932247290832B90013C029 /* PBXTargetDependency */,
			);
			name = StreamVideoSwiftUI;
			packageProductDependencies = (
				84B9A58E29140D3D004DE31A /* Nuke */,
				84C619C529432E890051C513 /* NukeUI */,
			);
			productName = StreamVideoSwiftUI;
			productReference = 84F73807287C141000A363F4 /* StreamVideoSwiftUI.framework */;
			productType = "com.apple.product-type.framework";
		};
		84F7380D287C141000A363F4 /* StreamVideoSwiftUITests */ = {
			isa = PBXNativeTarget;
			buildConfigurationList = 84F73820287C141000A363F4 /* Build configuration list for PBXNativeTarget "StreamVideoSwiftUITests" */;
			buildPhases = (
				84F7380A287C141000A363F4 /* Sources */,
				84F7380B287C141000A363F4 /* Frameworks */,
				84F7380C287C141000A363F4 /* Resources */,
			);
			buildRules = (
			);
			dependencies = (
				84F73811287C141000A363F4 /* PBXTargetDependency */,
			);
			name = StreamVideoSwiftUITests;
			packageProductDependencies = (
				8493223F290830390013C029 /* SnapshotTesting */,
			);
			productName = StreamVideoSwiftUITests;
			productReference = 84F7380E287C141000A363F4 /* StreamVideoSwiftUITests.xctest */;
			productType = "com.apple.product-type.bundle.unit-test";
		};
		84F73827287C146D00A363F4 /* StreamVideoUIKit */ = {
			isa = PBXNativeTarget;
			buildConfigurationList = 84F73837287C146D00A363F4 /* Build configuration list for PBXNativeTarget "StreamVideoUIKit" */;
			buildPhases = (
				84F73823287C146D00A363F4 /* Headers */,
				84F73824287C146D00A363F4 /* Sources */,
				84F73825287C146D00A363F4 /* Frameworks */,
				84F73826287C146D00A363F4 /* Resources */,
			);
			buildRules = (
			);
			dependencies = (
				8493226729083DCB0013C029 /* PBXTargetDependency */,
				84F7384B287C196B00A363F4 /* PBXTargetDependency */,
			);
			name = StreamVideoUIKit;
			packageProductDependencies = (
				84B9A59229140D44004DE31A /* Nuke */,
				84B9A59429140D44004DE31A /* NukeUI */,
			);
			productName = StreamVideoUIKit;
			productReference = 84F73828287C146D00A363F4 /* StreamVideoUIKit.framework */;
			productType = "com.apple.product-type.framework";
		};
		84F7382E287C146D00A363F4 /* StreamVideoUIKitTests */ = {
			isa = PBXNativeTarget;
			buildConfigurationList = 84F7383A287C146D00A363F4 /* Build configuration list for PBXNativeTarget "StreamVideoUIKitTests" */;
			buildPhases = (
				84F7382B287C146D00A363F4 /* Sources */,
				84F7382C287C146D00A363F4 /* Frameworks */,
				84F7382D287C146D00A363F4 /* Resources */,
			);
			buildRules = (
			);
			dependencies = (
				84F73832287C146D00A363F4 /* PBXTargetDependency */,
			);
			name = StreamVideoUIKitTests;
			packageProductDependencies = (
				8493227F29093A9E0013C029 /* SnapshotTesting */,
			);
			productName = StreamVideoUIKitTests;
			productReference = 84F7382F287C146D00A363F4 /* StreamVideoUIKitTests.xctest */;
			productType = "com.apple.product-type.bundle.unit-test";
		};
/* End PBXNativeTarget section */

/* Begin PBXProject section */
		842D8BBB2865B31B00801910 /* Project object */ = {
			isa = PBXProject;
			attributes = {
				BuildIndependentTargetsInParallel = 1;
				LastSwiftUpdateCheck = 1420;
				LastUpgradeCheck = 1330;
				TargetAttributes = {
					82392D502993C9E100941435 = {
						CreatedOnToolsVersion = 14.2;
						TestTargetID = 842D8BC22865B31B00801910;
					};
					842D8BC22865B31B00801910 = {
						CreatedOnToolsVersion = 13.3.1;
					};
					8493224B290837890013C029 = {
						CreatedOnToolsVersion = 14.1;
					};
					84F737EC287C13AC00A363F4 = {
						CreatedOnToolsVersion = 13.3.1;
						LastSwiftMigration = 1330;
					};
					84F737F3287C13AD00A363F4 = {
						CreatedOnToolsVersion = 13.3.1;
					};
					84F73806287C141000A363F4 = {
						CreatedOnToolsVersion = 13.3.1;
					};
					84F7380D287C141000A363F4 = {
						CreatedOnToolsVersion = 13.3.1;
						TestTargetID = 842D8BC22865B31B00801910;
					};
					84F73827287C146D00A363F4 = {
						CreatedOnToolsVersion = 13.3.1;
						LastSwiftMigration = 1410;
					};
					84F7382E287C146D00A363F4 = {
						CreatedOnToolsVersion = 13.3.1;
					};
				};
			};
			buildConfigurationList = 842D8BBE2865B31B00801910 /* Build configuration list for PBXProject "StreamVideo" */;
			compatibilityVersion = "Xcode 13.0";
			developmentRegion = en;
			hasScannedForEncodings = 0;
			knownRegions = (
				en,
				Base,
			);
			mainGroup = 842D8BBA2865B31B00801910;
			packageReferences = (
				84AF64BA287C34320012A503 /* XCRemoteSwiftPackageReference "Specs" */,
				84BE8A5428BE314000B34D2F /* XCRemoteSwiftPackageReference "swift-protobuf" */,
				8403BFCA28EB09D100CBE341 /* XCRemoteSwiftPackageReference "Nuke" */,
				8493223E290830390013C029 /* XCRemoteSwiftPackageReference "swift-snapshot-testing" */,
				8423B7542950BB0A00012F8D /* XCRemoteSwiftPackageReference "sentry-cocoa" */,
<<<<<<< HEAD
				84B57DA72981655900E4E709 /* XCRemoteSwiftPackageReference "AnyCodable" */,
=======
				82392D622993CD4700941435 /* XCRemoteSwiftPackageReference "stream-chat-swift-test-helpers" */,
>>>>>>> 9b474669
			);
			productRefGroup = 842D8BC42865B31B00801910 /* Products */;
			projectDirPath = "";
			projectRoot = "";
			targets = (
				84F737EC287C13AC00A363F4 /* StreamVideo */,
				84F737F3287C13AD00A363F4 /* StreamVideoTests */,
				84F73806287C141000A363F4 /* StreamVideoSwiftUI */,
				84F7380D287C141000A363F4 /* StreamVideoSwiftUITests */,
				84F73827287C146D00A363F4 /* StreamVideoUIKit */,
				84F7382E287C146D00A363F4 /* StreamVideoUIKitTests */,
				842D8BC22865B31B00801910 /* DemoApp */,
				8493224B290837890013C029 /* DemoAppUIKit */,
				82392D502993C9E100941435 /* SwiftUIDemoAppUITests */,
			);
		};
/* End PBXProject section */

/* Begin PBXResourcesBuildPhase section */
		82392D4F2993C9E100941435 /* Resources */ = {
			isa = PBXResourcesBuildPhase;
			buildActionMask = 2147483647;
			files = (
			);
			runOnlyForDeploymentPostprocessing = 0;
		};
		842D8BC12865B31B00801910 /* Resources */ = {
			isa = PBXResourcesBuildPhase;
			buildActionMask = 2147483647;
			files = (
				842D8BDC2865B37800801910 /* Preview Assets.xcassets in Resources */,
				842C7EBF28A2B3FA00C2AB7F /* Assets.xcassets in Resources */,
				842D8BDB2865B37800801910 /* Assets.xcassets in Resources */,
			);
			runOnlyForDeploymentPostprocessing = 0;
		};
		8493224A290837890013C029 /* Resources */ = {
			isa = PBXResourcesBuildPhase;
			buildActionMask = 2147483647;
			files = (
				8493225B2908378B0013C029 /* LaunchScreen.storyboard in Resources */,
				849322582908378B0013C029 /* Assets.xcassets in Resources */,
			);
			runOnlyForDeploymentPostprocessing = 0;
		};
		84F737EB287C13AC00A363F4 /* Resources */ = {
			isa = PBXResourcesBuildPhase;
			buildActionMask = 2147483647;
			files = (
			);
			runOnlyForDeploymentPostprocessing = 0;
		};
		84F737F2287C13AD00A363F4 /* Resources */ = {
			isa = PBXResourcesBuildPhase;
			buildActionMask = 2147483647;
			files = (
			);
			runOnlyForDeploymentPostprocessing = 0;
		};
		84F73805287C141000A363F4 /* Resources */ = {
			isa = PBXResourcesBuildPhase;
			buildActionMask = 2147483647;
			files = (
				8415D3E1290B2AF2006E53CB /* outgoing.m4a in Resources */,
				8434C539289BBBBA0001490A /* L10n_template.stencil in Resources */,
				8458B706290ACFE400F8E487 /* incoming.wav in Resources */,
				8434C53B289BBF020001490A /* Localizable.strings in Resources */,
				842C7EBE28A2B31400C2AB7F /* Assets.xcassets in Resources */,
				8434C53E289BBF120001490A /* Localizable.stringsdict in Resources */,
			);
			runOnlyForDeploymentPostprocessing = 0;
		};
		84F7380C287C141000A363F4 /* Resources */ = {
			isa = PBXResourcesBuildPhase;
			buildActionMask = 2147483647;
			files = (
			);
			runOnlyForDeploymentPostprocessing = 0;
		};
		84F73826287C146D00A363F4 /* Resources */ = {
			isa = PBXResourcesBuildPhase;
			buildActionMask = 2147483647;
			files = (
			);
			runOnlyForDeploymentPostprocessing = 0;
		};
		84F7382D287C146D00A363F4 /* Resources */ = {
			isa = PBXResourcesBuildPhase;
			buildActionMask = 2147483647;
			files = (
			);
			runOnlyForDeploymentPostprocessing = 0;
		};
/* End PBXResourcesBuildPhase section */

/* Begin PBXShellScriptBuildPhase section */
		8434C53A289BBDF30001490A /* SwiftGen */ = {
			isa = PBXShellScriptBuildPhase;
			alwaysOutOfDate = 1;
			buildActionMask = 2147483647;
			files = (
			);
			inputFileListPaths = (
			);
			inputPaths = (
			);
			name = SwiftGen;
			outputFileListPaths = (
			);
			outputPaths = (
			);
			runOnlyForDeploymentPostprocessing = 0;
			shellPath = /bin/sh;
			shellScript = "if which mint >/dev/null && mint which swiftgen; then\n  xcrun --sdk macosx mint run swiftgen config run --config Sources/StreamVideoSwiftUI/.swiftgen.yml\nelse\n  echo \"Warning: Bootstrap not run, please run ./Scripts/bootstrap.sh\"\nfi\n";
		};
/* End PBXShellScriptBuildPhase section */

/* Begin PBXSourcesBuildPhase section */
		82392D4D2993C9E100941435 /* Sources */ = {
			isa = PBXSourcesBuildPhase;
			buildActionMask = 2147483647;
			files = (
				82392D5F2993CCB300941435 /* ParticipantRobot.swift in Sources */,
				82392D542993C9E100941435 /* StreamTestCase.swift in Sources */,
				82392D6B2993CDF500941435 /* UserRobot.swift in Sources */,
				82392D6F2994027C00941435 /* TerminalRobot.swift in Sources */,
				82392D6D2993CE7200941435 /* StreamVideoUITests.swift in Sources */,
				828DE5BD299521EF00F93197 /* UserRobot+Asserts.swift in Sources */,
				82392D71299403B200941435 /* Sample_Tests.swift in Sources */,
			);
			runOnlyForDeploymentPostprocessing = 0;
		};
		842D8BBF2865B31B00801910 /* Sources */ = {
			isa = PBXSourcesBuildPhase;
			buildActionMask = 2147483647;
			files = (
				8456E6C4287EB43A004E180E /* LoginViewModel.swift in Sources */,
				8403C0AF2897D9940092BD43 /* VoipPushService.swift in Sources */,
				8456E6C6287EB55F004E180E /* AppState.swift in Sources */,
				8456E6C2287EB405004E180E /* LoginView.swift in Sources */,
				84093811288A90390089A35B /* HomeView.swift in Sources */,
				844299432942484A0037232A /* UserCredentials.swift in Sources */,
				84ED240D286C9515002A3186 /* CallView.swift in Sources */,
				8403C0AD2897CF4D0092BD43 /* CallKitService.swift in Sources */,
				840A5A5829054F98006A1E4B /* MockUserListProvider.swift in Sources */,
				842D8BDA2865B37800801910 /* StreamVideoSwiftUIApp.swift in Sources */,
				845C573228DDC57B00D38FCC /* DemoAppUtils.swift in Sources */,
				84201793288AB699004964B3 /* AddUserView.swift in Sources */,
				8468821328DFA448003BA9EE /* LocalStorage.swift in Sources */,
				8434C5222899572F0001490A /* CallService.swift in Sources */,
			);
			runOnlyForDeploymentPostprocessing = 0;
		};
		84932248290837890013C029 /* Sources */ = {
			isa = PBXSourcesBuildPhase;
			buildActionMask = 2147483647;
			files = (
				8493226A290919F10013C029 /* LoginViewController.swift in Sources */,
				84932270290923960013C029 /* LocalStorage.swift in Sources */,
				8493224F2908378A0013C029 /* AppDelegate.swift in Sources */,
				84429946294248A20037232A /* LoginView.swift in Sources */,
				84E4F7922947476400DD4CE3 /* CallViewHelper.swift in Sources */,
				849322512908378A0013C029 /* SceneDelegate.swift in Sources */,
				8493226F2909238F0013C029 /* AppState.swift in Sources */,
				849322612908385C0013C029 /* HomeViewController.swift in Sources */,
				8493226E2909235C0013C029 /* AddUserView.swift in Sources */,
				84429948294248B50037232A /* LoginViewModel.swift in Sources */,
				844299442942484A0037232A /* UserCredentials.swift in Sources */,
			);
			runOnlyForDeploymentPostprocessing = 0;
		};
		84F737E9287C13AC00A363F4 /* Sources */ = {
			isa = PBXSourcesBuildPhase;
			buildActionMask = 2147483647;
			files = (
				84A737DB28F4716E001A6769 /* member.pb.swift in Sources */,
				84A881CA299BB2AD00EA22ED /* RecordSettingsRequest.swift in Sources */,
				84A737DC28F4716E001A6769 /* client_rpc.pb.swift in Sources */,
				84A881F1299BB2DC00EA22ED /* AudioSettings.swift in Sources */,
				84AF64D5287C79320012A503 /* RawJSON.swift in Sources */,
				84F73858287C1A3400A363F4 /* ConnectionState.swift in Sources */,
				84A737DA28F4716E001A6769 /* user.pb.swift in Sources */,
				84B04BE728941EA6003A8DCD /* StatsConstants.swift in Sources */,
				8478EB13288A054B00525538 /* VideoConfig.swift in Sources */,
				8492B875290808AE00006649 /* StreamVideoEnvironment.swift in Sources */,
				84A7E184288362DF00526C98 /* Atomic.swift in Sources */,
				84A7E198288366D000526C98 /* EventDecoder.swift in Sources */,
				84A881B4299BB2AD00EA22ED /* ICEServer.swift in Sources */,
				8490DD21298D4ADF007E53D2 /* StreamJsonDecoder.swift in Sources */,
				84A737CE28F4716E001A6769 /* signal.pb.swift in Sources */,
				84A881CF299BB2AD00EA22ED /* GetCallEdgeServerRequest.swift in Sources */,
				8456E6D1287EC343004E180E /* Logger.swift in Sources */,
				84A7E1802883629700526C98 /* WebSocketClient.swift in Sources */,
				84F0867B29632DA40099907A /* VideoFilters.swift in Sources */,
				84F3B0E0289150B10088751D /* CallParticipant.swift in Sources */,
				84A881BC299BB2AD00EA22ED /* CallSettingsResponse.swift in Sources */,
				84A881F8299E2B0B00EA22ED /* Configuration.swift in Sources */,
				84A881EE299BB2DC00EA22ED /* APIError.swift in Sources */,
				843697CF28C7898A00839D99 /* VideoOptions.swift in Sources */,
				84A737DD28F4716E001A6769 /* envelopes.pb.swift in Sources */,
				84A737D528F4716E001A6769 /* push.pb.swift in Sources */,
				84A737D928F4716E001A6769 /* event.pb.swift in Sources */,
				84A737D028F4716E001A6769 /* models.pb.swift in Sources */,
				84A881D6299BB2AD00EA22ED /* QueryMembersRequest.swift in Sources */,
				84F73854287C1A2D00A363F4 /* InjectedValuesExtensions.swift in Sources */,
				84A737D228F4716E001A6769 /* stat.pb.swift in Sources */,
				84A881EF299BB2DC00EA22ED /* CallEnded.swift in Sources */,
				84AF64D2287C78E70012A503 /* User.swift in Sources */,
				84A881F7299E2B0B00EA22ED /* CodableHelper.swift in Sources */,
				84A881F9299E2B0B00EA22ED /* JSONDataEncoding.swift in Sources */,
				84A737DE28F4716E001A6769 /* client_rpc.twirp.swift in Sources */,
				84A881C0299BB2AD00EA22ED /* UpdateUserPermissionsRequest.swift in Sources */,
				84A881BA299BB2AD00EA22ED /* QueryMembersResponse.swift in Sources */,
				84A881BE299BB2AD00EA22ED /* ScreensharingSettings.swift in Sources */,
				84A881F6299E2B0B00EA22ED /* JSONEncodingHelper.swift in Sources */,
				84A881CE299BB2AD00EA22ED /* UpdateCallRequest.swift in Sources */,
				84A881EB299BB2DC00EA22ED /* CallRejected.swift in Sources */,
				84A881B2299BB2AD00EA22ED /* GeofenceSettingsRequest.swift in Sources */,
				84A881C1299BB2AD00EA22ED /* UserResponse.swift in Sources */,
				84274F482884251600CF8794 /* InternetConnection.swift in Sources */,
				84A881D5299BB2AD00EA22ED /* MuteUsersRequest.swift in Sources */,
				84A881AF299BB2AD00EA22ED /* VideoSettingsRequest.swift in Sources */,
				8456E6D6287EC343004E180E /* LogFormatter.swift in Sources */,
				84A7E18C288363AC00526C98 /* EventNotificationCenter.swift in Sources */,
				84A7E1962883661A00526C98 /* BackgroundTaskScheduler.swift in Sources */,
				849FD33C2982D4870032B914 /* CoordinatorRequests.swift in Sources */,
				84BBF62B28AFC24000387A02 /* PeerConnectionFactory.swift in Sources */,
				84A881DB299BB2AD00EA22ED /* RequestPermissionResponse.swift in Sources */,
				8490DD1F298D39D9007E53D2 /* JsonEventDecoder.swift in Sources */,
				84A7E1B02883E73100526C98 /* EventBatcher.swift in Sources */,
				84A7E17428814D7400526C98 /* LatencyService.swift in Sources */,
				8411925E28C5E5D00074EF88 /* DefaultRTCConfiguration.swift in Sources */,
				84A737DF28F4716E001A6769 /* websocket.pb.swift in Sources */,
				8456E6D5287EC343004E180E /* PrefixLogFormatter.swift in Sources */,
				84EBAA8E288BCB2700BE3176 /* CallsMiddleware.swift in Sources */,
				84EA5D4328C1E944004D3531 /* AudioSession.swift in Sources */,
				84EA5D3F28C09AAC004D3531 /* CallController.swift in Sources */,
				84A737D428F4716E001A6769 /* participant.pb.swift in Sources */,
				84A88172299BB25300EA22ED /* Models.swift in Sources */,
				84A881BB299BB2AD00EA22ED /* MemberRequest.swift in Sources */,
				84A881C6299BB2AD00EA22ED /* ScreensharingSettingsRequest.swift in Sources */,
				84A881BD299BB2AD00EA22ED /* CallStateResponseFields.swift in Sources */,
				84AF64D9287C79F60012A503 /* Errors.swift in Sources */,
				84A737D828F4716E001A6769 /* edge.pb.swift in Sources */,
				8456E6D3287EC343004E180E /* BaseLogDestination.swift in Sources */,
				84A881C7299BB2AD00EA22ED /* SendEventResponse.swift in Sources */,
				84A881C5299BB2AD00EA22ED /* QueryCallsResponse.swift in Sources */,
				84EA5D4128C0ABCB004D3531 /* CallCoordinatorController.swift in Sources */,
				84A7E18A2883638200526C98 /* URLSessionWebSocketEngine.swift in Sources */,
				8456E6D2287EC343004E180E /* ConsoleLogDestination.swift in Sources */,
				84A737D128F4716E001A6769 /* events.pb.swift in Sources */,
				84A881CB299BB2AD00EA22ED /* GetOrCreateCallRequest.swift in Sources */,
				84B9A56D29112F39004DE31A /* EndpointConfig.swift in Sources */,
				84F7383D287C18E500A363F4 /* CallViewModel.swift in Sources */,
				84AF64DB287C7A2C0012A503 /* ErrorPayload.swift in Sources */,
				84A7E1812883629700526C98 /* WebSocketPingController.swift in Sources */,
				84A7E1AE2883E6B300526C98 /* HTTPUtils.swift in Sources */,
				84A881C8299BB2AD00EA22ED /* SortParamRequest.swift in Sources */,
				8458872E28A4EC1F002A81BF /* CallSettings.swift in Sources */,
				8419479A2886EBD20007B36E /* UserConnectionProvider.swift in Sources */,
				84A881B1299BB2AD00EA22ED /* GetCallEdgeServerResponse.swift in Sources */,
				84A8B8912993D3AB003AA570 /* PermissionsMiddleware.swift in Sources */,
				84AF64D7287C79610012A503 /* Token.swift in Sources */,
				84FC2C2828AD350100181490 /* WebRTCEvents.swift in Sources */,
				84F3B0DA289083E70088751D /* WebSocketConstants.swift in Sources */,
				84A881DA299BB2AD00EA22ED /* UpdateUserPermissionsResponse.swift in Sources */,
				8440861E2901A1700027849C /* SfuMiddleware.swift in Sources */,
				84A881B9299BB2AD00EA22ED /* Coordinates.swift in Sources */,
				84A7E1862883632100526C98 /* ConnectionStatus.swift in Sources */,
				84A881B7299BB2AD00EA22ED /* GeofenceSettings.swift in Sources */,
				84F73856287C1A3400A363F4 /* CallType.swift in Sources */,
				84A881D8299BB2AD00EA22ED /* VideoSettings.swift in Sources */,
				84A881DE299BB2AD00EA22ED /* JoinCallRequest.swift in Sources */,
				84A737D728F4716E001A6769 /* call.pb.swift in Sources */,
				848EDB8D29940DA8008A65E5 /* CallCapabilities.swift in Sources */,
				8468822428E1C685003BA9EE /* VoipNotificationsController.swift in Sources */,
				84A737D328F4716E001A6769 /* utils.pb.swift in Sources */,
				84F7385A287C1A3400A363F4 /* Call.swift in Sources */,
				841947982886D9CD0007B36E /* BundleExtensions.swift in Sources */,
				84274F462884249A00CF8794 /* ConnectionRecoveryHandler.swift in Sources */,
				84A881D2299BB2AD00EA22ED /* PaginationParamsRequest.swift in Sources */,
				84F73853287C1A2900A363F4 /* InjectedValues.swift in Sources */,
				84A881C2299BB2AD00EA22ED /* JoinCallResponse.swift in Sources */,
				84A7E1922883647200526C98 /* Event.swift in Sources */,
				84F73855287C1A3400A363F4 /* Utils.swift in Sources */,
				84A8816D299BB25300EA22ED /* OpenISO8601DateFormatter.swift in Sources */,
				8456E6DB287EC530004E180E /* StreamRuntimeCheck.swift in Sources */,
				84A7379C28F0557F001A6769 /* CallEvents.swift in Sources */,
				84A881F5299E2B0B00EA22ED /* Extensions.swift in Sources */,
				8456E6D4287EC343004E180E /* LogDestination.swift in Sources */,
				84A881F0299BB2DC00EA22ED /* CallPermissionRequest.swift in Sources */,
				84A881B3299BB2AD00EA22ED /* Custom.swift in Sources */,
				84A881D4299BB2AD00EA22ED /* EndCallResponse.swift in Sources */,
				84C267C928F5980F00F0F673 /* ConnectOptions.swift in Sources */,
				84FC2C1E28ACF2AE00181490 /* WebRTCClient.swift in Sources */,
				84A8B88F2993CAFD003AA570 /* PermissionsController.swift in Sources */,
				84A881C4299BB2AD00EA22ED /* DatacenterResponse.swift in Sources */,
				84A7E1A82883E46200526C98 /* Timers.swift in Sources */,
				84A881EA299BB2DC00EA22ED /* CallPermissionsUpdated.swift in Sources */,
				84A881DC299BB2AD00EA22ED /* MemberResponse.swift in Sources */,
				84A881C3299BB2AD00EA22ED /* CallSettingsRequest.swift in Sources */,
				84A737D628F4716E001A6769 /* broadcast.pb.swift in Sources */,
				84FC2C2428AD1B5E00181490 /* WebRTCEventDecoder.swift in Sources */,
				84A881F4299BB2DC00EA22ED /* BroadcastSettings.swift in Sources */,
				84A881B8299BB2AD00EA22ED /* CallUpdated.swift in Sources */,
				84BBF62D28AFC72700387A02 /* DefaultRTCMediaConstraints.swift in Sources */,
				84A881C9299BB2AD00EA22ED /* UpdateCallResponse.swift in Sources */,
				84A881D9299BB2AD00EA22ED /* CallResponse.swift in Sources */,
				84EBAA90288BCEAA00BE3176 /* IncomingCall.swift in Sources */,
				84A881BF299BB2AD00EA22ED /* RecordSettings.swift in Sources */,
				84B57E1729817A5900E4E709 /* CoordinatorClient.swift in Sources */,
				84A881ED299BB2DC00EA22ED /* CallAccepted.swift in Sources */,
				84A737CF28F4716E001A6769 /* signal.twirp.swift in Sources */,
				84A881F2299BB2DC00EA22ED /* CallCancelled.swift in Sources */,
				84A881CD299BB2AD00EA22ED /* SendEventRequest.swift in Sources */,
				84A7E1942883652000526C98 /* EventMiddleware.swift in Sources */,
				84A881B0299BB2AD00EA22ED /* RequestPermissionRequest.swift in Sources */,
				84A881B6299BB2AD00EA22ED /* SFUResponse.swift in Sources */,
				84A7E1892883638200526C98 /* WebSocketEngine.swift in Sources */,
				84A881B5299BB2AD00EA22ED /* Credentials.swift in Sources */,
				82686160290A7556005BFFED /* SystemEnvironment.swift in Sources */,
				8490DD23298D5330007E53D2 /* Data+Gzip.swift in Sources */,
				84A7E1792881922400526C98 /* HTTPClient.swift in Sources */,
				84FC2C2228ACF2E000181490 /* PeerConnection.swift in Sources */,
				84F73859287C1A3400A363F4 /* StreamVideo.swift in Sources */,
				84A881D0299BB2AD00EA22ED /* ModelAny.swift in Sources */,
				84A7E1AA2883E4AD00526C98 /* APIKey.swift in Sources */,
				84A881EC299BB2DC00EA22ED /* CallRequest.swift in Sources */,
				84E4F7D1294CB5F300DD4CE3 /* ConnectionQuality.swift in Sources */,
				84A881D3299BB2AD00EA22ED /* UserRequest.swift in Sources */,
				84A88174299BB25300EA22ED /* SynchronizedDictionary.swift in Sources */,
				84A7E1AC2883E51E00526C98 /* HTTPHeader.swift in Sources */,
				8475BA8C28D9A74B00BA4712 /* Typealiases.swift in Sources */,
				84A881D1299BB2AD00EA22ED /* MuteUsersResponse.swift in Sources */,
				84A881F3299BB2DC00EA22ED /* CallCreated.swift in Sources */,
				84FC2C1328ACDF3A00181490 /* ProtoModel.swift in Sources */,
				84A881CC299BB2AD00EA22ED /* QueryCallRequest.swift in Sources */,
				84A881DD299BB2AD00EA22ED /* HLSSettings.swift in Sources */,
				843697CD28C647B600839D99 /* VideoCapturer.swift in Sources */,
				84A881D7299BB2AD00EA22ED /* GetOrCreateCallResponse.swift in Sources */,
				84A7E1822883629700526C98 /* RetryStrategy.swift in Sources */,
			);
			runOnlyForDeploymentPostprocessing = 0;
		};
		84F737F0287C13AD00A363F4 /* Sources */ = {
			isa = PBXSourcesBuildPhase;
			buildActionMask = 2147483647;
			files = (
				8492B871290801DC00006649 /* CallViewModel_Tests.swift in Sources */,
				8492B87A29081E6600006649 /* MockStreamVideo.swift in Sources */,
				8492B87829081D1600006649 /* MockHTTPClient.swift in Sources */,
				84CBBE0B29228BA900D0DA61 /* StreamVideoTestCase.swift in Sources */,
			);
			runOnlyForDeploymentPostprocessing = 0;
		};
		84F73803287C141000A363F4 /* Sources */ = {
			isa = PBXSourcesBuildPhase;
			buildActionMask = 2147483647;
			files = (
				8434C542289BC0B00001490A /* L10n.swift in Sources */,
				846FBE8628AA696900147F6E /* ColorExtensions.swift in Sources */,
				84231E4728B2506B007985EF /* VideoRenderer.swift in Sources */,
				842C7EAE28A2773700C2AB7F /* IncomingCallView.swift in Sources */,
				84E4F7D3294CCBE700DD4CE3 /* ConnectionQualityIndicator.swift in Sources */,
				8434C52F289AA77B0001490A /* BundleExtensions.swift in Sources */,
				842C7EB828A2916700C2AB7F /* IncomingCallViewModel.swift in Sources */,
				8434C529289AA2FA0001490A /* Colors.swift in Sources */,
				84F3B0DE28913E0F0088751D /* CallControlsView.swift in Sources */,
				8434C52D289AA41D0001490A /* ImageExtensions.swift in Sources */,
				849EDA8B297AFCC80072A12D /* PreJoiningView.swift in Sources */,
				848A73C229269E7D0089AA6E /* CornerDragableView.swift in Sources */,
				84F3B0E528917C620088751D /* Modifiers.swift in Sources */,
				843697D228C7A25F00839D99 /* ParticipantsGridView.swift in Sources */,
				8415D3E3290BC882006E53CB /* Sounds.swift in Sources */,
				8442993C294232360037232A /* IncomingCallView_iOS13.swift in Sources */,
				84E86D4F2905E731004BA44C /* Utils.swift in Sources */,
				84D419B828E7155100F574F9 /* VideoViewOverlay.swift in Sources */,
				8434C531289AA8770001490A /* StreamVideoUI.swift in Sources */,
				844299412942394C0037232A /* VideoView_iOS13.swift in Sources */,
				846FBE8928AAD83C00147F6E /* InviteParticipantsView.swift in Sources */,
				840A5A5629054F69006A1E4B /* UserListProvider.swift in Sources */,
				8458872A28A3F935002A81BF /* OutgoingCallView.swift in Sources */,
				8457CF9128BB835F00E8CF50 /* CallView.swift in Sources */,
				84F3B0E228916FF20088751D /* CallParticipantsView.swift in Sources */,
				8434C52B289AA3150001490A /* Appearance.swift in Sources */,
				8434C527289AA2F00001490A /* Images.swift in Sources */,
				846FBE9128AAF52600147F6E /* SelectedParticipantView.swift in Sources */,
				848A73C02926314F0089AA6E /* MinimizedCallView.swift in Sources */,
				8434C525289AA2E20001490A /* Fonts.swift in Sources */,
				84F3B0E4289174F60088751D /* ContainerHelpers.swift in Sources */,
				846FBE8D28AAEBBC00147F6E /* SearchBar.swift in Sources */,
				849EDA8D297AFD840072A12D /* Camera.swift in Sources */,
				844299362940A17F0037232A /* ZoomableScrollView.swift in Sources */,
				8442993A29422BEA0037232A /* BackportStateObject.swift in Sources */,
				84B57D39297FFF8300E4E709 /* PreJoiningView_iOS13.swift in Sources */,
				8458872328A3A9E2002A81BF /* CallingParticipantsView.swift in Sources */,
				842C7EBA28A2A85C00C2AB7F /* CallingGroupView.swift in Sources */,
				84B57D33297F278500E4E709 /* MicrophoneChecker.swift in Sources */,
				8458B704290ACF2A00F8E487 /* CallSoundsPlayer.swift in Sources */,
				849EDA8F297AFE1C0072A12D /* PreJoiningViewModel.swift in Sources */,
				8458872728A3F34D002A81BF /* HelperViews.swift in Sources */,
				84EA5D3C28BFB890004D3531 /* CallParticipantImageView.swift in Sources */,
				840425B628D0A96F0084C637 /* VideoParticipantsView.swift in Sources */,
				846FBE8F28AAEC5D00147F6E /* KeyboardReadable.swift in Sources */,
				84B57D37297F406400E4E709 /* MicrophoneCheckView.swift in Sources */,
				842C7EBC28A2A86700C2AB7F /* CallingParticipantView.swift in Sources */,
				84429933293FA48B0037232A /* ScreenSharingView.swift in Sources */,
				84E7CD3728D64609009F3542 /* CallingIndicator.swift in Sources */,
				846FBE8B28AAD84A00147F6E /* InviteParticipantsViewModel.swift in Sources */,
				8498796828A15F0300D06F31 /* ViewFactory.swift in Sources */,
				84A6CD6128D49A7700318EC3 /* CallBackgrounds.swift in Sources */,
			);
			runOnlyForDeploymentPostprocessing = 0;
		};
		84F7380A287C141000A363F4 /* Sources */ = {
			isa = PBXSourcesBuildPhase;
			buildActionMask = 2147483647;
			files = (
				8493223C29082F0F0013C029 /* MockHTTPClient.swift in Sources */,
				8493223D29082F0F0013C029 /* MockStreamVideo.swift in Sources */,
				84932243290830F80013C029 /* ViewFrameUtils.swift in Sources */,
				8493223B29082EDB0013C029 /* StreamVideoUITestCase.swift in Sources */,
				8493223729082E620013C029 /* OutgoingCallView_Tests.swift in Sources */,
			);
			runOnlyForDeploymentPostprocessing = 0;
		};
		84F73824287C146D00A363F4 /* Sources */ = {
			isa = PBXSourcesBuildPhase;
			buildActionMask = 2147483647;
			files = (
				84932276290929630013C029 /* Animation.swift in Sources */,
				84932278290929EF0013C029 /* NSLayoutConstraint+Extensions.swift in Sources */,
				8493227C290939590013C029 /* CallViewController.swift in Sources */,
				84932274290929290013C029 /* UIView+Extensions.swift in Sources */,
			);
			runOnlyForDeploymentPostprocessing = 0;
		};
		84F7382B287C146D00A363F4 /* Sources */ = {
			isa = PBXSourcesBuildPhase;
			buildActionMask = 2147483647;
			files = (
				8493227A290938440013C029 /* CallViewController_Tests.swift in Sources */,
				8493227E29093A420013C029 /* MockStreamVideo.swift in Sources */,
				8493227B290938930013C029 /* StreamVideoUITestCase.swift in Sources */,
				8493227D29093A1A0013C029 /* MockHTTPClient.swift in Sources */,
			);
			runOnlyForDeploymentPostprocessing = 0;
		};
/* End PBXSourcesBuildPhase section */

/* Begin PBXTargetDependency section */
		82392D582993C9E100941435 /* PBXTargetDependency */ = {
			isa = PBXTargetDependency;
			target = 842D8BC22865B31B00801910 /* DemoApp */;
			targetProxy = 82392D572993C9E100941435 /* PBXContainerItemProxy */;
		};
		84932247290832B90013C029 /* PBXTargetDependency */ = {
			isa = PBXTargetDependency;
			target = 84F737EC287C13AC00A363F4 /* StreamVideo */;
			targetProxy = 84932246290832B90013C029 /* PBXContainerItemProxy */;
		};
		8493226529083DBD0013C029 /* PBXTargetDependency */ = {
			isa = PBXTargetDependency;
			target = 84F73827287C146D00A363F4 /* StreamVideoUIKit */;
			targetProxy = 8493226429083DBD0013C029 /* PBXContainerItemProxy */;
		};
		8493226729083DCB0013C029 /* PBXTargetDependency */ = {
			isa = PBXTargetDependency;
			target = 84F73806287C141000A363F4 /* StreamVideoSwiftUI */;
			targetProxy = 8493226629083DCB0013C029 /* PBXContainerItemProxy */;
		};
		84F737F7287C13AD00A363F4 /* PBXTargetDependency */ = {
			isa = PBXTargetDependency;
			target = 84F737EC287C13AC00A363F4 /* StreamVideo */;
			targetProxy = 84F737F6287C13AD00A363F4 /* PBXContainerItemProxy */;
		};
		84F73811287C141000A363F4 /* PBXTargetDependency */ = {
			isa = PBXTargetDependency;
			target = 84F73806287C141000A363F4 /* StreamVideoSwiftUI */;
			targetProxy = 84F73810287C141000A363F4 /* PBXContainerItemProxy */;
		};
		84F73819287C141000A363F4 /* PBXTargetDependency */ = {
			isa = PBXTargetDependency;
			target = 84F73806287C141000A363F4 /* StreamVideoSwiftUI */;
			targetProxy = 84F73818287C141000A363F4 /* PBXContainerItemProxy */;
		};
		84F73832287C146D00A363F4 /* PBXTargetDependency */ = {
			isa = PBXTargetDependency;
			target = 84F73827287C146D00A363F4 /* StreamVideoUIKit */;
			targetProxy = 84F73831287C146D00A363F4 /* PBXContainerItemProxy */;
		};
		84F7384B287C196B00A363F4 /* PBXTargetDependency */ = {
			isa = PBXTargetDependency;
			target = 84F737EC287C13AC00A363F4 /* StreamVideo */;
			targetProxy = 84F7384A287C196B00A363F4 /* PBXContainerItemProxy */;
		};
		84F73850287C198500A363F4 /* PBXTargetDependency */ = {
			isa = PBXTargetDependency;
			target = 84F737EC287C13AC00A363F4 /* StreamVideo */;
			targetProxy = 84F7384F287C198500A363F4 /* PBXContainerItemProxy */;
		};
/* End PBXTargetDependency section */

/* Begin PBXVariantGroup section */
		8434C53D289BBF020001490A /* Localizable.strings */ = {
			isa = PBXVariantGroup;
			children = (
				8434C53C289BBF020001490A /* en */,
			);
			name = Localizable.strings;
			sourceTree = "<group>";
		};
		8434C540289BBF120001490A /* Localizable.stringsdict */ = {
			isa = PBXVariantGroup;
			children = (
				8434C53F289BBF120001490A /* en */,
			);
			name = Localizable.stringsdict;
			sourceTree = "<group>";
		};
		849322592908378B0013C029 /* LaunchScreen.storyboard */ = {
			isa = PBXVariantGroup;
			children = (
				8493225A2908378B0013C029 /* Base */,
			);
			name = LaunchScreen.storyboard;
			sourceTree = "<group>";
		};
/* End PBXVariantGroup section */

/* Begin XCBuildConfiguration section */
		82392D592993C9E100941435 /* Debug */ = {
			isa = XCBuildConfiguration;
			buildSettings = {
				CLANG_CXX_LANGUAGE_STANDARD = "gnu++20";
				CODE_SIGN_STYLE = Automatic;
				CURRENT_PROJECT_VERSION = 1;
				DEVELOPMENT_TEAM = EHV7XZLAHA;
				GENERATE_INFOPLIST_FILE = YES;
				IPHONEOS_DEPLOYMENT_TARGET = 16.2;
				MARKETING_VERSION = 1.0;
				PRODUCT_BUNDLE_IDENTIFIER = io.getstream.iOS.SwiftUIDemoAppUITests;
				PRODUCT_NAME = "$(TARGET_NAME)";
				SWIFT_EMIT_LOC_STRINGS = NO;
				SWIFT_VERSION = 5.0;
				TARGETED_DEVICE_FAMILY = "1,2";
				TEST_TARGET_NAME = DemoApp;
			};
			name = Debug;
		};
		82392D5A2993C9E100941435 /* Release */ = {
			isa = XCBuildConfiguration;
			buildSettings = {
				CLANG_CXX_LANGUAGE_STANDARD = "gnu++20";
				CODE_SIGN_STYLE = Automatic;
				CURRENT_PROJECT_VERSION = 1;
				DEVELOPMENT_TEAM = EHV7XZLAHA;
				GENERATE_INFOPLIST_FILE = YES;
				IPHONEOS_DEPLOYMENT_TARGET = 16.2;
				MARKETING_VERSION = 1.0;
				PRODUCT_BUNDLE_IDENTIFIER = io.getstream.iOS.SwiftUIDemoAppUITests;
				PRODUCT_NAME = "$(TARGET_NAME)";
				SWIFT_EMIT_LOC_STRINGS = NO;
				SWIFT_VERSION = 5.0;
				TARGETED_DEVICE_FAMILY = "1,2";
				TEST_TARGET_NAME = DemoApp;
			};
			name = Release;
		};
		842D8BCF2865B31D00801910 /* Debug */ = {
			isa = XCBuildConfiguration;
			buildSettings = {
				ALWAYS_EMBED_SWIFT_STANDARD_LIBRARIES = NO;
				ALWAYS_SEARCH_USER_PATHS = NO;
				CLANG_ANALYZER_NONNULL = YES;
				CLANG_ANALYZER_NUMBER_OBJECT_CONVERSION = YES_AGGRESSIVE;
				CLANG_CXX_LANGUAGE_STANDARD = "gnu++17";
				CLANG_ENABLE_MODULES = YES;
				CLANG_ENABLE_OBJC_ARC = YES;
				CLANG_ENABLE_OBJC_WEAK = YES;
				CLANG_WARN_BLOCK_CAPTURE_AUTORELEASING = YES;
				CLANG_WARN_BOOL_CONVERSION = YES;
				CLANG_WARN_COMMA = YES;
				CLANG_WARN_CONSTANT_CONVERSION = YES;
				CLANG_WARN_DEPRECATED_OBJC_IMPLEMENTATIONS = YES;
				CLANG_WARN_DIRECT_OBJC_ISA_USAGE = YES_ERROR;
				CLANG_WARN_DOCUMENTATION_COMMENTS = YES;
				CLANG_WARN_EMPTY_BODY = YES;
				CLANG_WARN_ENUM_CONVERSION = YES;
				CLANG_WARN_INFINITE_RECURSION = YES;
				CLANG_WARN_INT_CONVERSION = YES;
				CLANG_WARN_NON_LITERAL_NULL_CONVERSION = YES;
				CLANG_WARN_OBJC_IMPLICIT_RETAIN_SELF = YES;
				CLANG_WARN_OBJC_LITERAL_CONVERSION = YES;
				CLANG_WARN_OBJC_ROOT_CLASS = YES_ERROR;
				CLANG_WARN_QUOTED_INCLUDE_IN_FRAMEWORK_HEADER = YES;
				CLANG_WARN_RANGE_LOOP_ANALYSIS = YES;
				CLANG_WARN_STRICT_PROTOTYPES = YES;
				CLANG_WARN_SUSPICIOUS_MOVE = YES;
				CLANG_WARN_UNGUARDED_AVAILABILITY = YES_AGGRESSIVE;
				CLANG_WARN_UNREACHABLE_CODE = YES;
				CLANG_WARN__DUPLICATE_METHOD_MATCH = YES;
				COPY_PHASE_STRIP = NO;
				CURRENT_PROJECT_VERSION = 1;
				DEBUG_INFORMATION_FORMAT = dwarf;
				ENABLE_BITCODE = NO;
				ENABLE_STRICT_OBJC_MSGSEND = YES;
				ENABLE_TESTABILITY = YES;
				GCC_C_LANGUAGE_STANDARD = gnu11;
				GCC_DYNAMIC_NO_PIC = NO;
				GCC_NO_COMMON_BLOCKS = YES;
				GCC_OPTIMIZATION_LEVEL = 0;
				GCC_PREPROCESSOR_DEFINITIONS = (
					"DEBUG=1",
					"$(inherited)",
				);
				GCC_WARN_64_TO_32_BIT_CONVERSION = YES;
				GCC_WARN_ABOUT_RETURN_TYPE = YES_ERROR;
				GCC_WARN_UNDECLARED_SELECTOR = YES;
				GCC_WARN_UNINITIALIZED_AUTOS = YES_AGGRESSIVE;
				GCC_WARN_UNUSED_FUNCTION = YES;
				GCC_WARN_UNUSED_VARIABLE = YES;
				IPHONEOS_DEPLOYMENT_TARGET = 13.0;
				MTL_ENABLE_DEBUG_INFO = INCLUDE_SOURCE;
				MTL_FAST_MATH = YES;
				ONLY_ACTIVE_ARCH = YES;
				SDKROOT = iphoneos;
				SWIFT_ACTIVE_COMPILATION_CONDITIONS = DEBUG;
				SWIFT_OPTIMIZATION_LEVEL = "-Onone";
				SWIFT_STRICT_CONCURRENCY = targeted;
				VERSIONING_SYSTEM = "apple-generic";
			};
			name = Debug;
		};
		842D8BD02865B31D00801910 /* Release */ = {
			isa = XCBuildConfiguration;
			buildSettings = {
				ALWAYS_EMBED_SWIFT_STANDARD_LIBRARIES = NO;
				ALWAYS_SEARCH_USER_PATHS = NO;
				CLANG_ANALYZER_NONNULL = YES;
				CLANG_ANALYZER_NUMBER_OBJECT_CONVERSION = YES_AGGRESSIVE;
				CLANG_CXX_LANGUAGE_STANDARD = "gnu++17";
				CLANG_ENABLE_MODULES = YES;
				CLANG_ENABLE_OBJC_ARC = YES;
				CLANG_ENABLE_OBJC_WEAK = YES;
				CLANG_WARN_BLOCK_CAPTURE_AUTORELEASING = YES;
				CLANG_WARN_BOOL_CONVERSION = YES;
				CLANG_WARN_COMMA = YES;
				CLANG_WARN_CONSTANT_CONVERSION = YES;
				CLANG_WARN_DEPRECATED_OBJC_IMPLEMENTATIONS = YES;
				CLANG_WARN_DIRECT_OBJC_ISA_USAGE = YES_ERROR;
				CLANG_WARN_DOCUMENTATION_COMMENTS = YES;
				CLANG_WARN_EMPTY_BODY = YES;
				CLANG_WARN_ENUM_CONVERSION = YES;
				CLANG_WARN_INFINITE_RECURSION = YES;
				CLANG_WARN_INT_CONVERSION = YES;
				CLANG_WARN_NON_LITERAL_NULL_CONVERSION = YES;
				CLANG_WARN_OBJC_IMPLICIT_RETAIN_SELF = YES;
				CLANG_WARN_OBJC_LITERAL_CONVERSION = YES;
				CLANG_WARN_OBJC_ROOT_CLASS = YES_ERROR;
				CLANG_WARN_QUOTED_INCLUDE_IN_FRAMEWORK_HEADER = YES;
				CLANG_WARN_RANGE_LOOP_ANALYSIS = YES;
				CLANG_WARN_STRICT_PROTOTYPES = YES;
				CLANG_WARN_SUSPICIOUS_MOVE = YES;
				CLANG_WARN_UNGUARDED_AVAILABILITY = YES_AGGRESSIVE;
				CLANG_WARN_UNREACHABLE_CODE = YES;
				CLANG_WARN__DUPLICATE_METHOD_MATCH = YES;
				COPY_PHASE_STRIP = NO;
				CURRENT_PROJECT_VERSION = 1;
				DEBUG_INFORMATION_FORMAT = "dwarf-with-dsym";
				ENABLE_BITCODE = NO;
				ENABLE_NS_ASSERTIONS = NO;
				ENABLE_STRICT_OBJC_MSGSEND = YES;
				GCC_C_LANGUAGE_STANDARD = gnu11;
				GCC_NO_COMMON_BLOCKS = YES;
				GCC_WARN_64_TO_32_BIT_CONVERSION = YES;
				GCC_WARN_ABOUT_RETURN_TYPE = YES_ERROR;
				GCC_WARN_UNDECLARED_SELECTOR = YES;
				GCC_WARN_UNINITIALIZED_AUTOS = YES_AGGRESSIVE;
				GCC_WARN_UNUSED_FUNCTION = YES;
				GCC_WARN_UNUSED_VARIABLE = YES;
				IPHONEOS_DEPLOYMENT_TARGET = 13.0;
				MTL_ENABLE_DEBUG_INFO = NO;
				MTL_FAST_MATH = YES;
				SDKROOT = iphoneos;
				SWIFT_COMPILATION_MODE = wholemodule;
				SWIFT_OPTIMIZATION_LEVEL = "-O";
				SWIFT_STRICT_CONCURRENCY = targeted;
				VALIDATE_PRODUCT = YES;
				VERSIONING_SYSTEM = "apple-generic";
			};
			name = Release;
		};
		842D8BD22865B31D00801910 /* Debug */ = {
			isa = XCBuildConfiguration;
			buildSettings = {
				ALWAYS_EMBED_SWIFT_STANDARD_LIBRARIES = YES;
				ASSETCATALOG_COMPILER_APPICON_NAME = AppIcon;
				ASSETCATALOG_COMPILER_GLOBAL_ACCENT_COLOR_NAME = AccentColor;
				CODE_SIGN_ENTITLEMENTS = DemoApp/DemoApp.entitlements;
				CODE_SIGN_IDENTITY = "Apple Development";
				CODE_SIGN_STYLE = Automatic;
				CURRENT_PROJECT_VERSION = 1;
				DEVELOPMENT_ASSET_PATHS = "\"DemoApp/Preview Content\"";
				DEVELOPMENT_TEAM = EHV7XZLAHA;
				ENABLE_PREVIEWS = YES;
				GENERATE_INFOPLIST_FILE = YES;
				GENERATE_PKGINFO_FILE = NO;
				INFOPLIST_FILE = DemoApp/Info.plist;
				INFOPLIST_KEY_CFBundleDisplayName = "Video Sample";
				INFOPLIST_KEY_NSCameraUsageDescription = "DemoApp requires camera access in order to capture and transmit video";
				INFOPLIST_KEY_NSLocalNetworkUsageDescription = "Atlantis would use Bonjour Service to discover Proxyman app from your local network.";
				INFOPLIST_KEY_NSMicrophoneUsageDescription = "DemoApp requires microphone access in order to capture and transmit audio";
				INFOPLIST_KEY_UIApplicationSceneManifest_Generation = YES;
				INFOPLIST_KEY_UIApplicationSupportsIndirectInputEvents = YES;
				INFOPLIST_KEY_UILaunchScreen_Generation = YES;
				INFOPLIST_KEY_UISupportedInterfaceOrientations = UIInterfaceOrientationPortrait;
				INFOPLIST_KEY_UISupportedInterfaceOrientations_iPad = "UIInterfaceOrientationLandscapeLeft UIInterfaceOrientationLandscapeRight UIInterfaceOrientationPortrait UIInterfaceOrientationPortraitUpsideDown";
				IPHONEOS_DEPLOYMENT_TARGET = 14.0;
				LD_RUNPATH_SEARCH_PATHS = (
					"$(inherited)",
					"@executable_path/Frameworks",
				);
				LIBRARY_SEARCH_PATHS = (
					"$(inherited)",
					"$(SDKROOT)/usr/lib/swift",
				);
				MARKETING_VERSION = 1.0;
				PRODUCT_BUNDLE_IDENTIFIER = io.getstream.video.flutter.dogfooding.dogfooding;
				PRODUCT_NAME = "$(TARGET_NAME)";
				PROVISIONING_PROFILE_SPECIFIER = "";
				SWIFT_EMIT_LOC_STRINGS = YES;
				SWIFT_STRICT_CONCURRENCY = targeted;
				SWIFT_VERSION = 5.0;
				TARGETED_DEVICE_FAMILY = "1,2";
			};
			name = Debug;
		};
		842D8BD32865B31D00801910 /* Release */ = {
			isa = XCBuildConfiguration;
			buildSettings = {
				ALWAYS_EMBED_SWIFT_STANDARD_LIBRARIES = YES;
				ASSETCATALOG_COMPILER_APPICON_NAME = AppIcon;
				ASSETCATALOG_COMPILER_GLOBAL_ACCENT_COLOR_NAME = AccentColor;
				CODE_SIGN_ENTITLEMENTS = DemoApp/DemoApp.entitlements;
				CODE_SIGN_IDENTITY = "iPhone Distribution";
				CODE_SIGN_STYLE = Manual;
				CURRENT_PROJECT_VERSION = 1;
				DEVELOPMENT_ASSET_PATHS = "\"DemoApp/Preview Content\"";
				DEVELOPMENT_TEAM = EHV7XZLAHA;
				"DEVELOPMENT_TEAM[sdk=iphoneos*]" = EHV7XZLAHA;
				ENABLE_PREVIEWS = YES;
				GENERATE_INFOPLIST_FILE = YES;
				GENERATE_PKGINFO_FILE = NO;
				INFOPLIST_FILE = DemoApp/Info.plist;
				INFOPLIST_KEY_CFBundleDisplayName = "Video Sample";
				INFOPLIST_KEY_NSCameraUsageDescription = "DemoApp requires camera access in order to capture and transmit video";
				INFOPLIST_KEY_NSLocalNetworkUsageDescription = "Atlantis would use Bonjour Service to discover Proxyman app from your local network.";
				INFOPLIST_KEY_NSMicrophoneUsageDescription = "DemoApp requires microphone access in order to capture and transmit audio";
				INFOPLIST_KEY_UIApplicationSceneManifest_Generation = YES;
				INFOPLIST_KEY_UIApplicationSupportsIndirectInputEvents = YES;
				INFOPLIST_KEY_UILaunchScreen_Generation = YES;
				INFOPLIST_KEY_UISupportedInterfaceOrientations = UIInterfaceOrientationPortrait;
				INFOPLIST_KEY_UISupportedInterfaceOrientations_iPad = "UIInterfaceOrientationLandscapeLeft UIInterfaceOrientationLandscapeRight UIInterfaceOrientationPortrait UIInterfaceOrientationPortraitUpsideDown";
				IPHONEOS_DEPLOYMENT_TARGET = 14.0;
				LD_RUNPATH_SEARCH_PATHS = (
					"$(inherited)",
					"@executable_path/Frameworks",
				);
				LIBRARY_SEARCH_PATHS = (
					"$(inherited)",
					"$(SDKROOT)/usr/lib/swift",
				);
				MARKETING_VERSION = 1.0;
				PRODUCT_BUNDLE_IDENTIFIER = io.getstream.iOS.VideoDemoApp;
				PRODUCT_NAME = "$(TARGET_NAME)";
				PROVISIONING_PROFILE_SPECIFIER = VideoDemoAppStore;
				"PROVISIONING_PROFILE_SPECIFIER[sdk=iphoneos*]" = "match AdHoc io.getstream.iOS.VideoDemoApp";
				SWIFT_EMIT_LOC_STRINGS = YES;
				SWIFT_STRICT_CONCURRENCY = targeted;
				SWIFT_VERSION = 5.0;
				TARGETED_DEVICE_FAMILY = "1,2";
			};
			name = Release;
		};
		8493225E2908378B0013C029 /* Debug */ = {
			isa = XCBuildConfiguration;
			buildSettings = {
				ASSETCATALOG_COMPILER_APPICON_NAME = AppIcon;
				ASSETCATALOG_COMPILER_GLOBAL_ACCENT_COLOR_NAME = AccentColor;
				CLANG_CXX_LANGUAGE_STANDARD = "gnu++20";
				CODE_SIGN_ENTITLEMENTS = DemoAppUIKit/DemoAppUIKit.entitlements;
				CODE_SIGN_IDENTITY = "Apple Development";
				CODE_SIGN_STYLE = Automatic;
				CURRENT_PROJECT_VERSION = 1;
				DEVELOPMENT_TEAM = EHV7XZLAHA;
				GENERATE_INFOPLIST_FILE = YES;
				GENERATE_PKGINFO_FILE = NO;
				INFOPLIST_FILE = DemoAppUIKit/Info.plist;
				INFOPLIST_KEY_CFBundleDisplayName = "Video Sample UIKit";
				INFOPLIST_KEY_NSCameraUsageDescription = "DemoApp requires camera access in order to capture and transmit video";
				INFOPLIST_KEY_NSLocalNetworkUsageDescription = "Atlantis would use Bonjour Service to discover Proxyman app from your local network.";
				INFOPLIST_KEY_NSMicrophoneUsageDescription = "DemoApp requires microphone access in order to capture and transmit audio";
				INFOPLIST_KEY_UIApplicationSupportsIndirectInputEvents = YES;
				INFOPLIST_KEY_UILaunchScreen_Generation = YES;
				INFOPLIST_KEY_UILaunchStoryboardName = LaunchScreen;
				INFOPLIST_KEY_UIMainStoryboardFile = "";
				INFOPLIST_KEY_UISupportedInterfaceOrientations = UIInterfaceOrientationPortrait;
				INFOPLIST_KEY_UISupportedInterfaceOrientations_iPad = "UIInterfaceOrientationLandscapeLeft UIInterfaceOrientationLandscapeRight UIInterfaceOrientationPortrait UIInterfaceOrientationPortraitUpsideDown";
				IPHONEOS_DEPLOYMENT_TARGET = 13.0;
				LD_RUNPATH_SEARCH_PATHS = (
					"$(inherited)",
					"@executable_path/Frameworks",
				);
				LIBRARY_SEARCH_PATHS = (
					"$(inherited)",
					"$(SDKROOT)/usr/lib/swift",
				);
				MARKETING_VERSION = 1.0;
				PRODUCT_BUNDLE_IDENTIFIER = io.getstream.iOS.DemoAppUIKit;
				PRODUCT_NAME = "$(TARGET_NAME)";
				PROVISIONING_PROFILE_SPECIFIER = "";
				SWIFT_EMIT_LOC_STRINGS = YES;
				SWIFT_VERSION = 5.0;
				TARGETED_DEVICE_FAMILY = "1,2";
			};
			name = Debug;
		};
		8493225F2908378B0013C029 /* Release */ = {
			isa = XCBuildConfiguration;
			buildSettings = {
				ASSETCATALOG_COMPILER_APPICON_NAME = AppIcon;
				ASSETCATALOG_COMPILER_GLOBAL_ACCENT_COLOR_NAME = AccentColor;
				CLANG_CXX_LANGUAGE_STANDARD = "gnu++20";
				CODE_SIGN_ENTITLEMENTS = DemoAppUIKit/DemoAppUIKit.entitlements;
				CODE_SIGN_IDENTITY = "Apple Development";
				"CODE_SIGN_IDENTITY[sdk=iphoneos*]" = "iPhone Distribution";
				CODE_SIGN_STYLE = Manual;
				CURRENT_PROJECT_VERSION = 1;
				DEVELOPMENT_TEAM = "";
				"DEVELOPMENT_TEAM[sdk=iphoneos*]" = EHV7XZLAHA;
				GENERATE_INFOPLIST_FILE = YES;
				GENERATE_PKGINFO_FILE = NO;
				INFOPLIST_FILE = DemoAppUIKit/Info.plist;
				INFOPLIST_KEY_CFBundleDisplayName = "Video Sample UIKit";
				INFOPLIST_KEY_NSCameraUsageDescription = "DemoApp requires camera access in order to capture and transmit video";
				INFOPLIST_KEY_NSLocalNetworkUsageDescription = "Atlantis would use Bonjour Service to discover Proxyman app from your local network.";
				INFOPLIST_KEY_NSMicrophoneUsageDescription = "DemoApp requires microphone access in order to capture and transmit audio";
				INFOPLIST_KEY_UIApplicationSupportsIndirectInputEvents = YES;
				INFOPLIST_KEY_UILaunchScreen_Generation = YES;
				INFOPLIST_KEY_UILaunchStoryboardName = LaunchScreen;
				INFOPLIST_KEY_UIMainStoryboardFile = "";
				INFOPLIST_KEY_UISupportedInterfaceOrientations = UIInterfaceOrientationPortrait;
				INFOPLIST_KEY_UISupportedInterfaceOrientations_iPad = "UIInterfaceOrientationLandscapeLeft UIInterfaceOrientationLandscapeRight UIInterfaceOrientationPortrait UIInterfaceOrientationPortraitUpsideDown";
				IPHONEOS_DEPLOYMENT_TARGET = 13.0;
				LD_RUNPATH_SEARCH_PATHS = (
					"$(inherited)",
					"@executable_path/Frameworks",
				);
				LIBRARY_SEARCH_PATHS = (
					"$(inherited)",
					"$(SDKROOT)/usr/lib/swift",
				);
				MARKETING_VERSION = 1.0;
				PRODUCT_BUNDLE_IDENTIFIER = io.getstream.iOS.DemoAppUIKit;
				PRODUCT_NAME = "$(TARGET_NAME)";
				PROVISIONING_PROFILE_SPECIFIER = "";
				"PROVISIONING_PROFILE_SPECIFIER[sdk=iphoneos*]" = "match AdHoc io.getstream.iOS.DemoAppUIKit";
				SWIFT_EMIT_LOC_STRINGS = YES;
				SWIFT_VERSION = 5.0;
				TARGETED_DEVICE_FAMILY = "1,2";
			};
			name = Release;
		};
		84F737FD287C13AD00A363F4 /* Debug */ = {
			isa = XCBuildConfiguration;
			buildSettings = {
				BUILD_LIBRARY_FOR_DISTRIBUTION = NO;
				CLANG_ENABLE_MODULES = YES;
				CODE_SIGN_STYLE = Automatic;
				CURRENT_PROJECT_VERSION = 1;
				DEFINES_MODULE = YES;
				DEVELOPMENT_TEAM = EHV7XZLAHA;
				DYLIB_COMPATIBILITY_VERSION = 1;
				DYLIB_CURRENT_VERSION = 1;
				DYLIB_INSTALL_NAME_BASE = "@rpath";
				GENERATE_INFOPLIST_FILE = YES;
				INFOPLIST_FILE = Sources/StreamVideo/Info.plist;
				INFOPLIST_KEY_NSHumanReadableCopyright = "";
				INSTALL_PATH = "$(LOCAL_LIBRARY_DIR)/Frameworks";
				IPHONEOS_DEPLOYMENT_TARGET = 13.0;
				LD_RUNPATH_SEARCH_PATHS = (
					"$(inherited)",
					"@executable_path/Frameworks",
					"@loader_path/Frameworks",
				);
				MARKETING_VERSION = "";
				PRODUCT_BUNDLE_IDENTIFIER = io.getstream.iOS.StreamVideo;
				PRODUCT_NAME = "$(TARGET_NAME:c99extidentifier)";
				SKIP_INSTALL = YES;
				SWIFT_EMIT_LOC_STRINGS = YES;
				SWIFT_OPTIMIZATION_LEVEL = "-Onone";
				SWIFT_STRICT_CONCURRENCY = targeted;
				SWIFT_VERSION = 5.0;
				TARGETED_DEVICE_FAMILY = "1,2";
				VERSIONING_SYSTEM = "apple-generic";
				VERSION_INFO_PREFIX = "";
			};
			name = Debug;
		};
		84F737FE287C13AD00A363F4 /* Release */ = {
			isa = XCBuildConfiguration;
			buildSettings = {
				BUILD_LIBRARY_FOR_DISTRIBUTION = NO;
				CLANG_ENABLE_MODULES = YES;
				CODE_SIGN_STYLE = Automatic;
				CURRENT_PROJECT_VERSION = 1;
				DEFINES_MODULE = YES;
				DEVELOPMENT_TEAM = EHV7XZLAHA;
				DYLIB_COMPATIBILITY_VERSION = 1;
				DYLIB_CURRENT_VERSION = 1;
				DYLIB_INSTALL_NAME_BASE = "@rpath";
				GENERATE_INFOPLIST_FILE = YES;
				INFOPLIST_FILE = Sources/StreamVideo/Info.plist;
				INFOPLIST_KEY_NSHumanReadableCopyright = "";
				INSTALL_PATH = "$(LOCAL_LIBRARY_DIR)/Frameworks";
				IPHONEOS_DEPLOYMENT_TARGET = 13.0;
				LD_RUNPATH_SEARCH_PATHS = (
					"$(inherited)",
					"@executable_path/Frameworks",
					"@loader_path/Frameworks",
				);
				MARKETING_VERSION = "";
				PRODUCT_BUNDLE_IDENTIFIER = io.getstream.iOS.StreamVideo;
				PRODUCT_NAME = "$(TARGET_NAME:c99extidentifier)";
				SKIP_INSTALL = YES;
				SWIFT_EMIT_LOC_STRINGS = YES;
				SWIFT_STRICT_CONCURRENCY = targeted;
				SWIFT_VERSION = 5.0;
				TARGETED_DEVICE_FAMILY = "1,2";
				VERSIONING_SYSTEM = "apple-generic";
				VERSION_INFO_PREFIX = "";
			};
			name = Release;
		};
		84F73800287C13AD00A363F4 /* Debug */ = {
			isa = XCBuildConfiguration;
			buildSettings = {
				ALWAYS_EMBED_SWIFT_STANDARD_LIBRARIES = YES;
				CODE_SIGN_STYLE = Automatic;
				CURRENT_PROJECT_VERSION = 1;
				DEVELOPMENT_TEAM = EHV7XZLAHA;
				GENERATE_INFOPLIST_FILE = YES;
				IPHONEOS_DEPLOYMENT_TARGET = 15.4;
				MARKETING_VERSION = 1.0;
				PRODUCT_BUNDLE_IDENTIFIER = io.getstream.iOS.StreamVideoTests;
				PRODUCT_NAME = "$(TARGET_NAME)";
				SWIFT_EMIT_LOC_STRINGS = NO;
				SWIFT_VERSION = 5.0;
				TARGETED_DEVICE_FAMILY = "1,2";
			};
			name = Debug;
		};
		84F73801287C13AD00A363F4 /* Release */ = {
			isa = XCBuildConfiguration;
			buildSettings = {
				ALWAYS_EMBED_SWIFT_STANDARD_LIBRARIES = YES;
				CODE_SIGN_STYLE = Automatic;
				CURRENT_PROJECT_VERSION = 1;
				DEVELOPMENT_TEAM = EHV7XZLAHA;
				GENERATE_INFOPLIST_FILE = YES;
				IPHONEOS_DEPLOYMENT_TARGET = 15.4;
				MARKETING_VERSION = 1.0;
				PRODUCT_BUNDLE_IDENTIFIER = io.getstream.iOS.StreamVideoTests;
				PRODUCT_NAME = "$(TARGET_NAME)";
				SWIFT_EMIT_LOC_STRINGS = NO;
				SWIFT_VERSION = 5.0;
				TARGETED_DEVICE_FAMILY = "1,2";
			};
			name = Release;
		};
		84F7381D287C141000A363F4 /* Debug */ = {
			isa = XCBuildConfiguration;
			buildSettings = {
				ALWAYS_EMBED_SWIFT_STANDARD_LIBRARIES = NO;
				BUILD_LIBRARY_FOR_DISTRIBUTION = NO;
				CODE_SIGN_STYLE = Automatic;
				CURRENT_PROJECT_VERSION = 1;
				DEFINES_MODULE = YES;
				DEVELOPMENT_TEAM = EHV7XZLAHA;
				DYLIB_COMPATIBILITY_VERSION = 1;
				DYLIB_CURRENT_VERSION = 1;
				DYLIB_INSTALL_NAME_BASE = "@rpath";
				GENERATE_INFOPLIST_FILE = YES;
				INFOPLIST_FILE = Sources/StreamVideoSwiftUI/Info.plist;
				INFOPLIST_KEY_NSHumanReadableCopyright = "";
				INSTALL_PATH = "$(LOCAL_LIBRARY_DIR)/Frameworks";
				IPHONEOS_DEPLOYMENT_TARGET = 13.0;
				LD_RUNPATH_SEARCH_PATHS = (
					"$(inherited)",
					"@executable_path/Frameworks",
					"@loader_path/Frameworks",
				);
				MARKETING_VERSION = "";
				PRODUCT_BUNDLE_IDENTIFIER = io.getstream.iOS.StreamVideoSwiftUI;
				PRODUCT_NAME = "$(TARGET_NAME:c99extidentifier)";
				SKIP_INSTALL = YES;
				SWIFT_EMIT_LOC_STRINGS = YES;
				SWIFT_STRICT_CONCURRENCY = targeted;
				SWIFT_VERSION = 5.0;
				TARGETED_DEVICE_FAMILY = "1,2";
				VERSIONING_SYSTEM = "apple-generic";
				VERSION_INFO_PREFIX = "";
			};
			name = Debug;
		};
		84F7381E287C141000A363F4 /* Release */ = {
			isa = XCBuildConfiguration;
			buildSettings = {
				ALWAYS_EMBED_SWIFT_STANDARD_LIBRARIES = NO;
				BUILD_LIBRARY_FOR_DISTRIBUTION = NO;
				CODE_SIGN_STYLE = Automatic;
				CURRENT_PROJECT_VERSION = 1;
				DEFINES_MODULE = YES;
				DEVELOPMENT_TEAM = EHV7XZLAHA;
				DYLIB_COMPATIBILITY_VERSION = 1;
				DYLIB_CURRENT_VERSION = 1;
				DYLIB_INSTALL_NAME_BASE = "@rpath";
				GENERATE_INFOPLIST_FILE = YES;
				INFOPLIST_FILE = Sources/StreamVideoSwiftUI/Info.plist;
				INFOPLIST_KEY_NSHumanReadableCopyright = "";
				INSTALL_PATH = "$(LOCAL_LIBRARY_DIR)/Frameworks";
				IPHONEOS_DEPLOYMENT_TARGET = 13.0;
				LD_RUNPATH_SEARCH_PATHS = (
					"$(inherited)",
					"@executable_path/Frameworks",
					"@loader_path/Frameworks",
				);
				MARKETING_VERSION = "";
				PRODUCT_BUNDLE_IDENTIFIER = io.getstream.iOS.StreamVideoSwiftUI;
				PRODUCT_NAME = "$(TARGET_NAME:c99extidentifier)";
				SKIP_INSTALL = YES;
				SWIFT_EMIT_LOC_STRINGS = YES;
				SWIFT_STRICT_CONCURRENCY = targeted;
				SWIFT_VERSION = 5.0;
				TARGETED_DEVICE_FAMILY = "1,2";
				VERSIONING_SYSTEM = "apple-generic";
				VERSION_INFO_PREFIX = "";
			};
			name = Release;
		};
		84F73821287C141000A363F4 /* Debug */ = {
			isa = XCBuildConfiguration;
			buildSettings = {
				ALWAYS_EMBED_SWIFT_STANDARD_LIBRARIES = YES;
				CODE_SIGN_STYLE = Automatic;
				CURRENT_PROJECT_VERSION = 1;
				DEVELOPMENT_TEAM = EHV7XZLAHA;
				GENERATE_INFOPLIST_FILE = YES;
				IPHONEOS_DEPLOYMENT_TARGET = 15.4;
				MARKETING_VERSION = 1.0;
				PRODUCT_BUNDLE_IDENTIFIER = io.getstream.iOS.StreamVideoSwiftUITests;
				PRODUCT_NAME = "$(TARGET_NAME)";
				SWIFT_EMIT_LOC_STRINGS = NO;
				SWIFT_VERSION = 5.0;
				TARGETED_DEVICE_FAMILY = "1,2";
				TEST_HOST = "";
			};
			name = Debug;
		};
		84F73822287C141000A363F4 /* Release */ = {
			isa = XCBuildConfiguration;
			buildSettings = {
				ALWAYS_EMBED_SWIFT_STANDARD_LIBRARIES = YES;
				CODE_SIGN_STYLE = Automatic;
				CURRENT_PROJECT_VERSION = 1;
				DEVELOPMENT_TEAM = EHV7XZLAHA;
				GENERATE_INFOPLIST_FILE = YES;
				IPHONEOS_DEPLOYMENT_TARGET = 15.4;
				MARKETING_VERSION = 1.0;
				PRODUCT_BUNDLE_IDENTIFIER = io.getstream.iOS.StreamVideoSwiftUITests;
				PRODUCT_NAME = "$(TARGET_NAME)";
				SWIFT_EMIT_LOC_STRINGS = NO;
				SWIFT_VERSION = 5.0;
				TARGETED_DEVICE_FAMILY = "1,2";
				TEST_HOST = "";
			};
			name = Release;
		};
		84F73838287C146D00A363F4 /* Debug */ = {
			isa = XCBuildConfiguration;
			buildSettings = {
				ALWAYS_EMBED_SWIFT_STANDARD_LIBRARIES = NO;
				BUILD_LIBRARY_FOR_DISTRIBUTION = NO;
				CLANG_ENABLE_MODULES = YES;
				CODE_SIGN_STYLE = Automatic;
				CURRENT_PROJECT_VERSION = 1;
				DEFINES_MODULE = YES;
				DEVELOPMENT_TEAM = EHV7XZLAHA;
				DYLIB_COMPATIBILITY_VERSION = 1;
				DYLIB_CURRENT_VERSION = 1;
				DYLIB_INSTALL_NAME_BASE = "@rpath";
				GENERATE_INFOPLIST_FILE = YES;
				INFOPLIST_FILE = Sources/StreamVideoUIKit/Info.plist;
				INFOPLIST_KEY_NSHumanReadableCopyright = "";
				INSTALL_PATH = "$(LOCAL_LIBRARY_DIR)/Frameworks";
				IPHONEOS_DEPLOYMENT_TARGET = 13.0;
				LD_RUNPATH_SEARCH_PATHS = (
					"$(inherited)",
					"@executable_path/Frameworks",
					"@loader_path/Frameworks",
				);
				MARKETING_VERSION = "";
				PRODUCT_BUNDLE_IDENTIFIER = io.getstream.iOS.StreamVideoUIKit;
				PRODUCT_NAME = "$(TARGET_NAME:c99extidentifier)";
				SKIP_INSTALL = YES;
				SWIFT_EMIT_LOC_STRINGS = YES;
				SWIFT_OPTIMIZATION_LEVEL = "-Onone";
				SWIFT_VERSION = 5.0;
				TARGETED_DEVICE_FAMILY = "1,2";
				VERSIONING_SYSTEM = "apple-generic";
				VERSION_INFO_PREFIX = "";
			};
			name = Debug;
		};
		84F73839287C146D00A363F4 /* Release */ = {
			isa = XCBuildConfiguration;
			buildSettings = {
				ALWAYS_EMBED_SWIFT_STANDARD_LIBRARIES = NO;
				BUILD_LIBRARY_FOR_DISTRIBUTION = NO;
				CLANG_ENABLE_MODULES = YES;
				CODE_SIGN_STYLE = Automatic;
				CURRENT_PROJECT_VERSION = 1;
				DEFINES_MODULE = YES;
				DEVELOPMENT_TEAM = EHV7XZLAHA;
				DYLIB_COMPATIBILITY_VERSION = 1;
				DYLIB_CURRENT_VERSION = 1;
				DYLIB_INSTALL_NAME_BASE = "@rpath";
				GENERATE_INFOPLIST_FILE = YES;
				INFOPLIST_FILE = Sources/StreamVideoUIKit/Info.plist;
				INFOPLIST_KEY_NSHumanReadableCopyright = "";
				INSTALL_PATH = "$(LOCAL_LIBRARY_DIR)/Frameworks";
				IPHONEOS_DEPLOYMENT_TARGET = 13.0;
				LD_RUNPATH_SEARCH_PATHS = (
					"$(inherited)",
					"@executable_path/Frameworks",
					"@loader_path/Frameworks",
				);
				MARKETING_VERSION = "";
				PRODUCT_BUNDLE_IDENTIFIER = io.getstream.iOS.StreamVideoUIKit;
				PRODUCT_NAME = "$(TARGET_NAME:c99extidentifier)";
				SKIP_INSTALL = YES;
				SWIFT_EMIT_LOC_STRINGS = YES;
				SWIFT_VERSION = 5.0;
				TARGETED_DEVICE_FAMILY = "1,2";
				VERSIONING_SYSTEM = "apple-generic";
				VERSION_INFO_PREFIX = "";
			};
			name = Release;
		};
		84F7383B287C146D00A363F4 /* Debug */ = {
			isa = XCBuildConfiguration;
			buildSettings = {
				ALWAYS_EMBED_SWIFT_STANDARD_LIBRARIES = YES;
				CODE_SIGN_STYLE = Automatic;
				CURRENT_PROJECT_VERSION = 1;
				DEVELOPMENT_TEAM = EHV7XZLAHA;
				GENERATE_INFOPLIST_FILE = YES;
				IPHONEOS_DEPLOYMENT_TARGET = 15.4;
				MARKETING_VERSION = 1.0;
				PRODUCT_BUNDLE_IDENTIFIER = io.getstream.iOS.StreamVideoUIKitTests;
				PRODUCT_NAME = "$(TARGET_NAME)";
				SWIFT_EMIT_LOC_STRINGS = NO;
				SWIFT_VERSION = 5.0;
				TARGETED_DEVICE_FAMILY = "1,2";
			};
			name = Debug;
		};
		84F7383C287C146D00A363F4 /* Release */ = {
			isa = XCBuildConfiguration;
			buildSettings = {
				ALWAYS_EMBED_SWIFT_STANDARD_LIBRARIES = YES;
				CODE_SIGN_STYLE = Automatic;
				CURRENT_PROJECT_VERSION = 1;
				DEVELOPMENT_TEAM = EHV7XZLAHA;
				GENERATE_INFOPLIST_FILE = YES;
				IPHONEOS_DEPLOYMENT_TARGET = 15.4;
				MARKETING_VERSION = 1.0;
				PRODUCT_BUNDLE_IDENTIFIER = io.getstream.iOS.StreamVideoUIKitTests;
				PRODUCT_NAME = "$(TARGET_NAME)";
				SWIFT_EMIT_LOC_STRINGS = NO;
				SWIFT_VERSION = 5.0;
				TARGETED_DEVICE_FAMILY = "1,2";
			};
			name = Release;
		};
/* End XCBuildConfiguration section */

/* Begin XCConfigurationList section */
		82392D5B2993C9E100941435 /* Build configuration list for PBXNativeTarget "SwiftUIDemoAppUITests" */ = {
			isa = XCConfigurationList;
			buildConfigurations = (
				82392D592993C9E100941435 /* Debug */,
				82392D5A2993C9E100941435 /* Release */,
			);
			defaultConfigurationIsVisible = 0;
			defaultConfigurationName = Release;
		};
		842D8BBE2865B31B00801910 /* Build configuration list for PBXProject "StreamVideo" */ = {
			isa = XCConfigurationList;
			buildConfigurations = (
				842D8BCF2865B31D00801910 /* Debug */,
				842D8BD02865B31D00801910 /* Release */,
			);
			defaultConfigurationIsVisible = 0;
			defaultConfigurationName = Release;
		};
		842D8BD12865B31D00801910 /* Build configuration list for PBXNativeTarget "DemoApp" */ = {
			isa = XCConfigurationList;
			buildConfigurations = (
				842D8BD22865B31D00801910 /* Debug */,
				842D8BD32865B31D00801910 /* Release */,
			);
			defaultConfigurationIsVisible = 0;
			defaultConfigurationName = Release;
		};
		8493225D2908378B0013C029 /* Build configuration list for PBXNativeTarget "DemoAppUIKit" */ = {
			isa = XCConfigurationList;
			buildConfigurations = (
				8493225E2908378B0013C029 /* Debug */,
				8493225F2908378B0013C029 /* Release */,
			);
			defaultConfigurationIsVisible = 0;
			defaultConfigurationName = Release;
		};
		84F737FC287C13AD00A363F4 /* Build configuration list for PBXNativeTarget "StreamVideo" */ = {
			isa = XCConfigurationList;
			buildConfigurations = (
				84F737FD287C13AD00A363F4 /* Debug */,
				84F737FE287C13AD00A363F4 /* Release */,
			);
			defaultConfigurationIsVisible = 0;
			defaultConfigurationName = Release;
		};
		84F737FF287C13AD00A363F4 /* Build configuration list for PBXNativeTarget "StreamVideoTests" */ = {
			isa = XCConfigurationList;
			buildConfigurations = (
				84F73800287C13AD00A363F4 /* Debug */,
				84F73801287C13AD00A363F4 /* Release */,
			);
			defaultConfigurationIsVisible = 0;
			defaultConfigurationName = Release;
		};
		84F7381C287C141000A363F4 /* Build configuration list for PBXNativeTarget "StreamVideoSwiftUI" */ = {
			isa = XCConfigurationList;
			buildConfigurations = (
				84F7381D287C141000A363F4 /* Debug */,
				84F7381E287C141000A363F4 /* Release */,
			);
			defaultConfigurationIsVisible = 0;
			defaultConfigurationName = Release;
		};
		84F73820287C141000A363F4 /* Build configuration list for PBXNativeTarget "StreamVideoSwiftUITests" */ = {
			isa = XCConfigurationList;
			buildConfigurations = (
				84F73821287C141000A363F4 /* Debug */,
				84F73822287C141000A363F4 /* Release */,
			);
			defaultConfigurationIsVisible = 0;
			defaultConfigurationName = Release;
		};
		84F73837287C146D00A363F4 /* Build configuration list for PBXNativeTarget "StreamVideoUIKit" */ = {
			isa = XCConfigurationList;
			buildConfigurations = (
				84F73838287C146D00A363F4 /* Debug */,
				84F73839287C146D00A363F4 /* Release */,
			);
			defaultConfigurationIsVisible = 0;
			defaultConfigurationName = Release;
		};
		84F7383A287C146D00A363F4 /* Build configuration list for PBXNativeTarget "StreamVideoUIKitTests" */ = {
			isa = XCConfigurationList;
			buildConfigurations = (
				84F7383B287C146D00A363F4 /* Debug */,
				84F7383C287C146D00A363F4 /* Release */,
			);
			defaultConfigurationIsVisible = 0;
			defaultConfigurationName = Release;
		};
/* End XCConfigurationList section */

/* Begin XCRemoteSwiftPackageReference section */
		82392D622993CD4700941435 /* XCRemoteSwiftPackageReference "stream-chat-swift-test-helpers" */ = {
			isa = XCRemoteSwiftPackageReference;
			repositoryURL = "https://github.com/GetStream/stream-chat-swift-test-helpers.git";
			requirement = {
				kind = exactVersion;
				version = 0.2.5;
			};
		};
		8403BFCA28EB09D100CBE341 /* XCRemoteSwiftPackageReference "Nuke" */ = {
			isa = XCRemoteSwiftPackageReference;
			repositoryURL = "https://github.com/kean/Nuke.git";
			requirement = {
				kind = exactVersion;
				version = 11.3.1;
			};
		};
		8423B7542950BB0A00012F8D /* XCRemoteSwiftPackageReference "sentry-cocoa" */ = {
			isa = XCRemoteSwiftPackageReference;
			repositoryURL = "https://github.com/getsentry/sentry-cocoa.git";
			requirement = {
				branch = 8.0.0;
				kind = branch;
			};
		};
		8493223E290830390013C029 /* XCRemoteSwiftPackageReference "swift-snapshot-testing" */ = {
			isa = XCRemoteSwiftPackageReference;
			repositoryURL = "https://github.com/pointfreeco/swift-snapshot-testing.git";
			requirement = {
				branch = main;
				kind = branch;
			};
		};
		84AF64BA287C34320012A503 /* XCRemoteSwiftPackageReference "Specs" */ = {
			isa = XCRemoteSwiftPackageReference;
			repositoryURL = "https://github.com/webrtc-sdk/Specs.git";
			requirement = {
				kind = exactVersion;
				version = 104.5112.6;
			};
		};
		84B57DA72981655900E4E709 /* XCRemoteSwiftPackageReference "AnyCodable" */ = {
			isa = XCRemoteSwiftPackageReference;
			repositoryURL = "https://github.com/Flight-School/AnyCodable";
			requirement = {
				kind = upToNextMajorVersion;
				minimumVersion = 0.6.7;
			};
		};
		84BE8A5428BE314000B34D2F /* XCRemoteSwiftPackageReference "swift-protobuf" */ = {
			isa = XCRemoteSwiftPackageReference;
			repositoryURL = "https://github.com/apple/swift-protobuf.git";
			requirement = {
				kind = upToNextMajorVersion;
				minimumVersion = 1.18.0;
			};
		};
/* End XCRemoteSwiftPackageReference section */

/* Begin XCSwiftPackageProductDependency section */
		82392D652993CD7B00941435 /* StreamChatTestHelpers */ = {
			isa = XCSwiftPackageProductDependency;
			package = 82392D622993CD4700941435 /* XCRemoteSwiftPackageReference "stream-chat-swift-test-helpers" */;
			productName = StreamChatTestHelpers;
		};
		8423B7552950BB0B00012F8D /* Sentry */ = {
			isa = XCSwiftPackageProductDependency;
			package = 8423B7542950BB0A00012F8D /* XCRemoteSwiftPackageReference "sentry-cocoa" */;
			productName = Sentry;
		};
		84767501290A824B0015DC53 /* WebRTC */ = {
			isa = XCSwiftPackageProductDependency;
			package = 84AF64BA287C34320012A503 /* XCRemoteSwiftPackageReference "Specs" */;
			productName = WebRTC;
		};
		8493223F290830390013C029 /* SnapshotTesting */ = {
			isa = XCSwiftPackageProductDependency;
			package = 8493223E290830390013C029 /* XCRemoteSwiftPackageReference "swift-snapshot-testing" */;
			productName = SnapshotTesting;
		};
		8493227F29093A9E0013C029 /* SnapshotTesting */ = {
			isa = XCSwiftPackageProductDependency;
			package = 8493223E290830390013C029 /* XCRemoteSwiftPackageReference "swift-snapshot-testing" */;
			productName = SnapshotTesting;
		};
		84A26C9829435F4100B29E53 /* NukeUI */ = {
			isa = XCSwiftPackageProductDependency;
			package = 8403BFCA28EB09D100CBE341 /* XCRemoteSwiftPackageReference "Nuke" */;
			productName = NukeUI;
		};
		84AF64BB287C34320012A503 /* WebRTC */ = {
			isa = XCSwiftPackageProductDependency;
			package = 84AF64BA287C34320012A503 /* XCRemoteSwiftPackageReference "Specs" */;
			productName = WebRTC;
		};
		84AF64BD287C34450012A503 /* WebRTC */ = {
			isa = XCSwiftPackageProductDependency;
			package = 84AF64BA287C34320012A503 /* XCRemoteSwiftPackageReference "Specs" */;
			productName = WebRTC;
		};
		84B57DA82981655A00E4E709 /* AnyCodable */ = {
			isa = XCSwiftPackageProductDependency;
			package = 84B57DA72981655900E4E709 /* XCRemoteSwiftPackageReference "AnyCodable" */;
			productName = AnyCodable;
		};
		84B9A58E29140D3D004DE31A /* Nuke */ = {
			isa = XCSwiftPackageProductDependency;
			package = 8403BFCA28EB09D100CBE341 /* XCRemoteSwiftPackageReference "Nuke" */;
			productName = Nuke;
		};
		84B9A59229140D44004DE31A /* Nuke */ = {
			isa = XCSwiftPackageProductDependency;
			package = 8403BFCA28EB09D100CBE341 /* XCRemoteSwiftPackageReference "Nuke" */;
			productName = Nuke;
		};
		84B9A59429140D44004DE31A /* NukeUI */ = {
			isa = XCSwiftPackageProductDependency;
			package = 8403BFCA28EB09D100CBE341 /* XCRemoteSwiftPackageReference "Nuke" */;
			productName = NukeUI;
		};
		84BE8A5528BE314000B34D2F /* SwiftProtobuf */ = {
			isa = XCSwiftPackageProductDependency;
			package = 84BE8A5428BE314000B34D2F /* XCRemoteSwiftPackageReference "swift-protobuf" */;
			productName = SwiftProtobuf;
		};
		84C619C529432E890051C513 /* NukeUI */ = {
			isa = XCSwiftPackageProductDependency;
			package = 8403BFCA28EB09D100CBE341 /* XCRemoteSwiftPackageReference "Nuke" */;
			productName = NukeUI;
		};
/* End XCSwiftPackageProductDependency section */
	};
	rootObject = 842D8BBB2865B31B00801910 /* Project object */;
}<|MERGE_RESOLUTION|>--- conflicted
+++ resolved
@@ -1907,11 +1907,8 @@
 				8403BFCA28EB09D100CBE341 /* XCRemoteSwiftPackageReference "Nuke" */,
 				8493223E290830390013C029 /* XCRemoteSwiftPackageReference "swift-snapshot-testing" */,
 				8423B7542950BB0A00012F8D /* XCRemoteSwiftPackageReference "sentry-cocoa" */,
-<<<<<<< HEAD
 				84B57DA72981655900E4E709 /* XCRemoteSwiftPackageReference "AnyCodable" */,
-=======
 				82392D622993CD4700941435 /* XCRemoteSwiftPackageReference "stream-chat-swift-test-helpers" */,
->>>>>>> 9b474669
 			);
 			productRefGroup = 842D8BC42865B31B00801910 /* Products */;
 			projectDirPath = "";
