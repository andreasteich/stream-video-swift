--- conflicted
+++ resolved
@@ -150,14 +150,7 @@
             settingsOverride: nil,
             team: nil // TODO:
         )
-<<<<<<< HEAD
-        let getOrCreateCallRequest = GetOrCreateCallRequest(
-            data: callRequest,
-            ring: ring
-        )
-=======
         let joinCall = JoinCallRequest(create: true, data: callRequest, ring: ring)
->>>>>>> 7ad0fd07
         let joinCallRequest = JoinCallRequestData(
             id: callId,
             type: type,
